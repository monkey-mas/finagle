.. Author notes: this file is formatted with restructured text
  (http://docutils.sourceforge.net/docs/user/rst/quickstart.html)
  as it is included in Finagle's user's guide.

Note that ``RB_ID=#`` correspond to associated messages in commits.

6.x
-----

New Features
~~~~~~~~~~~~

  * finagle: Changed dependencies of Netty from 4.1.9 to 4.1.10 and tcnative
    from 2.0.0 to 2.0.1.

  * finagle-core: c.t.f.factory.ServiceFactoryCache is now exported publicly.
    ``RB_ID=915064``

Bug Fixes
~~~~~~~~~

  * finagle: Fixed Java API for `withStack` for Client and Server implementations.
    Java users now get the correct types for calls such as `c.t.f.Http.client().withStack`
    and `c.t.f.Http.server().withStack`. ``RB_ID=915440``

Runtime Behavior Changes
~~~~~~~~~~~~~~~~~~~~~~~~

  * finagle-core: `c.t.f.util.DefaultTimer` is decoupled from Netty 3 and is loaded via the
    `LoadService` machinery. If no timers are available on the class path, the `JavaTimer`
    instead is used instead. This ony affects direct usages of `DefaultTimer` as all Finagle
    protocols are using Netty 4 `HashedWheelTimer` at this point. ``RB_ID=915924``


Breaking API Changes
~~~~~~~~~~~~~~~~~~~~

  * finagle: `$protocol.Client.params/stack` and `$protocol.Server.params/stack` are removed,
    use similar methods on instances instead: `$protocol.client.params/stack` and
    `$protocol.server.params/stack` instead. ``RB_ID=915703``

  * finagle-core: Remove deprecated `c.t.f.builder.ClientBuilder.tracerFactory`.
    Use `c.t.f.builder.ClientBuilder.tracer` instead. Remove deprecated
    `c.t.f.tracing.Tracer.Factory`. Use `c.t.f.tracing.Tracer` instead.
    ``RB_ID=915481``

  * finagle-core: Remove deprecated `c.t.f.Deadline`. Use `c.t.f.context.Deadline` instead.
    ``RB_ID=915550``

  * finagle-core: Remove deprecated `c.t.f.builder.ClientBuilder.cluster` and
    `c.t.f.builder.ClientBuilder.group`. Use `c.t.f.builder.ClientBuilder.dest` instead.
    ``RB_ID=915098``

  * finagle-base-http: Remove deprecated `c.t.f.http.Message.ContentTypeWwwFrom`.
    Use `c.t.f.http.Message.ContentTypeWwwForm` instead. ``RB_ID=915543`

  * finagle-exception: Remove deprecated `c.t.f.exception.Reporter.clientReporter` and
    `c.t.f.exception.Reporter.sourceReporter`. Use `c.t.f.exception.Reporter.monitorFactory`
    instead. ``RB_ID=916403``

  * finagle-http: Remove deprecated `c.t.f.http.HttpMuxer.pattern`. Specify a route
    using `c.t.f.http.HttpMuxer.route(pattern, this)` instead. ``RB_ID=915551``

  * finagle-http: Remove deprecated `c.t.f.http.filter.ValidateRequestFilter`. Create a custom
    filter if this behavior is needed. ``RB_ID=915548``

  * finagle-kestrel: Remove deprecated methods on `c.t.f.kestrel.MultiReader`:
    - `apply(cluster: Cluster[SocketAddress], queueName: String)`
    - `apply(clients: Seq[Client], queueName: String)`
    - `apply(handles: ju.Iterator[ReadHandle])`
    - `newBuilder(cluster: Cluster[SocketAddress], queueName: String)`
    - `merge(readHandleCluster: Cluster[ReadHandle])`
    Use the `c.t.f.Var[Addr]`-based `apply` methods on `c.t.f.kestrel.MultiReaderMemcache` or `c.t.f.kestrel.MultiReaderThriftMux` instead. ``RB_ID=914910``

  * finagle-kestrel: Removed from the project. ``RB_ID=915221``
    https://finagle.github.io/blog/2017/04/06/announce-removals/

  * finagle-mdns: Removed from the project. ``RB_ID=915216``
    https://finagle.github.io/blog/2017/04/06/announce-removals/

  * finagle-memcached: Remove deprecated `c.t.f.memcached.BaseClient.cas` methods.
    Use `c.t.f.memcached.BaseClient.checkAndSet` instead. ``RB_ID=914678``

  * finagle-native: Removed from the project. ``RB_ID=915204``
    https://finagle.github.io/blog/2017/04/06/announce-removals/

  * finagle-netty4: `AnyToHeapInboundHandler` is gone. Use `BufCodec` while designing
    new Finagle protocols. ``RB_ID=915251``

  * finagle-ostrich4: Removed from the project. ``RB_ID=915327``
    https://finagle.github.io/blog/2017/04/06/announce-removals/

  * finagle-redis: `ChannelBuffer` methods and converters are removed. Use `Buf`-based API
    instead. Removed APIs: ``RB_ID=916015``

      - `c.t.f.redis.NettyConverters`
      - `c.t.f.redis.util.StringToChannelBuffer`
      - `c.t.f.redis.Client.watch(Seq[ChannelBuffer])`

  * finagle-stream: Removed from the project. ``RB_ID=915200``
    https://finagle.github.io/blog/2017/04/06/announce-removals/

  * finagle-thrift: Remove deprecated `c.t.f.thrift.transport.netty3.ThriftServerBufferedCodec`
    and `c.t.f.thrift.transport.netty3.ThriftServerBufferedCodecFactory`. Use the `c.t.f.Thrift`
    object to build a server. ``RB_ID=915656``

  * finagle-thriftmux: Remove deprecated `c.t.f.ThrifMux.withClientId`. Use
    `c.t.f.ThriftMux.client.withClientId`. Remove deprecated `c.t.f.ThrifMux.withProtocolFactory`.
    Use `c.t.f.ThriftMux.client.withProtocolFactory`. ``RB_ID=915655``

6.44.0
------

New Features
~~~~~~~~~~~~

  * finagle-thriftmux: Allow ThriftMux.Servers to be filtered, also add `withStack`
    method to server side as well. ``RB_ID=915095``

  * finagle-core: FailureAccrual is now production ready. It has been promoted out of
    experimental and moved from com.twitter.finagle.service.exp to
    com.twitter.finagle.liveness. ``RB_ID=914662``

  * finagle-core: SSL/TLS APIs have been changed to include methods which work
    based on an SSL configuration, and an SSL configuration and an SSL engine factory.
    ``RB_ID=911209``

  * finagle-core: LoadBalancerFactory now exposes a mechanism to order the collection
    of endpoints passed to the balancer implementations. This allows a consistent ordering
    of endpoints across process boundaries. ``RB_ID=910372``

  * finagle-core: Introduce `c.t.f.client.EndpointerStackClient`, a mechanism for
    making clients that don't need a transporter and dispatcher. This simplifies
    making non-netty clients. ``RB_ID=912889``

  * finagle-http2: Add support for liveness detection via pings.  It can be configured
    the same way as it is in mux. ``RB_ID=913341``

  * finagle-toggle: Standard toggles now track the last value produced from `apply`.
    These values are visible via TwitterServer's /admin/toggles endpoint. ``RB_ID=913925``

Breaking API Changes
~~~~~~~~~~~~~~~~~~~~

  * finagle-mysql: Support for Netty 3 has been removed, making Netty 4 the only transport
    implementation. ``RB_ID=914661``

  * finagle-core: com.twitter.finagle.service.exp.FailureAccrualPolicy has been promoted to
    com.twitter.finagle.liveness.FailureAccrualPolicy

  * finagle-commons-stats: Remove finagle-commons-stats, which was a compatibility layer
    for a deprecated stats library.  Please move to finagle-stats instead.  ``RB_ID=910964``

  * finagle-core: SSL/TLS stack params for Finagle running Netty 4 have changed.
    - The `TlsConfig` param in `Transport` has been removed.
    - For client engines, the same two parameters as Finagle running Netty 3 are now used:
      - `ClientSsl` in `Transport`, which is used for configuring a client `Engine`'s hostname,
        key credentials, trust credentials, cipher suites, protocols, and application protocols.
      - `SslClientEngineFactory` in `SslClientEngineFactory`, which determines how the `Engine`
        is created based off of an `Address` and an `SslClientConfiguration`.
    - For server engines, the same two parameters as Finagle running Netty 3 are now used:
      - `ServerSsl` in `Transport`, which is used for configuring a server `Engine`'s key
        credentials, trust credentials, cipher suites, protocols, application protocols, and
        where the server supports or requires client authentication.
      - `SslServerEngineFactory` in `SslServerEngineFactory`, which determines how the `Engine`
        is created based off of an `SslServerConfiguration`.
    - Note: Not all client and server configurations work with all engine factories. Each engine
      factory should document what is not supported by that specific engine factory.
    - Note: By default, Finagle on Netty 4 will use the `Netty4ClientEngineFactory` and
      `Netty4ServerEngineFactory` respectively.
    ``RB_ID=910500``

  * finagle-core: Change the API to LoadBalancerFactory to a more concrete
    `Activity[IndexedSeq[ServiceFactory[Req, Rep]]]` since the majority of the
    load balancer implementations don't need the properties of a Set but instead
    need ordering guarantees and efficient random access. ``RB_ID=910372``

  * finagle-core: Balancers.aperture now has a new parameter `useDeterministicOrdering`,
    which is set to false by default. This feature is still experimental and under
    construction. This will break the Java API and require the additional param to
    be passed in explicitly.  ``RB_ID=911541``

  * finagle-core: The logic for tracking sessions that was in StdStackServer has been lifted into
    a new template, ListeningStackServer where implementations define the creation of a
    ListeningServer from a ServiceFactory, SocketAddress, and a function that tracks accepted
    sessions. ``RB_ID=914124``

  * finagle-core: Change the AddressOrdering param to no longer take a StatsReceiver,
    since orderings were simplified and are no longer composite. ``RB_ID=914113``

  * finagle-core: Remove deprecated methods on `c.t.f.Client`:
      - newClient(dest: Group[SocketAddress])
      - newService(dest: Group[SocketAddress])
    ``RB_ID=914787``

  * finagle-core: `c.t.f.ListeningServer` no longer extends `c.t.f.Group`. Use
    `c.t.f.ListeningServer.boundAddress` to extract the address from the server.
    ``RB_ID=914693``

  * finagle-core: Remove deprecated `c.t.f.group.StabilizingGroup`. Use
    `c.t.f.addr.StabilizingAddr` instead. ``RB_ID=914823``

  * finagle-core: Constructors for `c.t.f.ChannelException` and its subclasses now have
    overloads that take `Option`\s instead of allowing `null`. While the existing
    constructors remain, and forward to the new ones, this can still cause compilation
    failures when the arguments are ambiguous. ``RB_ID=914800``

  * finagle-core: Remove MimimumSetCluster since it has been deperecated for quite
    some time. Instead, use finagle logical destinations via `Name`s. ``RB_ID=914849``

  * finagle-core: Remove deprecated `c.t.f.Resolver.resolve`. Use `c.t.f.Resolver.bind`
    instead. Remove deprecated `c.t.f.BaseResolver.resolve`. Use `c.t.f.Resolver.eval`
    instead. ``RB_ID=914986``

  * finagle-http: `c.t.f.http.Http` codec has disappeared as part of Netty 4 migration. Use
    `c.t.f.Http.client` or `c.t.f.Http.server` stacks instead. ``RB_ID=912427``

  * finagle-kestrel: Remove `c.t.f.kestrel.param.KestrelImpl.` Kestrel clients and servers
    now use Netty 4 and cannot be configured for Netty 3. ``RB_ID=911031``

  * finagle-memcached: Remove `c.t.f.memcached.param.MemcachedImpl.` Memcached clients and servers
    now use Netty 4 and cannot be configured for Netty 3. ``RB_ID=911031``

  * finagle-kestrel: Remove commands that are not supported by the client:
      - `com.twitter.finagle.kestrel.protocol.DumpConfig`
      - `com.twitter.finagle.kestrel.protocol.DumpStats`
      - `com.twitter.finagle.kestrel.protocol.FlushAll`
      - `com.twitter.finagle.kestrel.protocol.Reload`
      - `com.twitter.finagle.kestrel.protocol.ShutDown`
      - `com.twitter.finagle.kestrel.protocol.Stats`
      - `com.twitter.finagle.kestrel.protocol.Version`
    ``RB_ID=911206``

  * finagle-memcached: Remove deprecated `c.t.f.memcached.KetamaClientBuilder`. Use
    `c.t.f.Memcached.client` to create a Memcached client. ``RB_ID=907352``

  * finagle-memcached: Remove deprecated `c.t.f.memcached.replication.ReplicationClient`. Use
    `c.t.f.memcached.replication.BaseReplicationClient` with clients created using
    `c.t.f.Memcached.client`. ``RB_ID=907352``

  * finagle-memcached: Remove deprecated methods on `c.t.f.memcached.Client`:
    - `apply(name: Name)`
    - `apply(host: String)`

    Use `c.t.f.Memcached.client` to create a Memcached client. ``RB_ID=908442``

  * finagle-memcached: Remove deprecated `c.t.f.memcached.protocol.text.Memcached` object.
    Use `c.t.f.Memcached.client` to create Memcached clients. ``RB_ID=908442``

  * finagle-memcached: Remove deprecated `c.t.f.memcached.Server` class. Use
    `c.t.f.memcached.integration.TestMemcachedServer` for a quick test server.
    ``RB_ID=914827``

  * Remove deprecated `c.t.f.memcached.PartitionedClient` object. Use
    `c.t.f.memcached.CacheNodeGroup.apply` instead of
    `c.t.f.memcached.PartitionedClient.parseHostWeights`. ``RB_ID=914827``

  * Remove deprecated `c.t.f.memcached.util.ParserUtils.DIGITS`. Use "^\\d+$" instead.
    Remove deprecated `c.t.f.memcached.util.ParserUtils.DigitsPattern`. Use Pattern.compile(^\\d+$)
    instead. ``RB_ID=914827``

  * finagle-memcached: Remove old `c.t.f.memcached.replicated.BaseReplicationClient` and
    `c.t.f.memcached.migration.MigrationClient`, and most `c.t.f.memcached.CachePoolCluster`
    methods. ``RB_ID=910986``

  * finagle-memcached: Remove old `c.t.f.memcached.migration.DarkRead`, and
    `c.t.f.memcached.migration.DarkWrite`. ``RB_ID=911367``

  * finagle-memcached: Remove `c.t.f.memcached.CachePoolConfig`. ``RB_ID=914623``

  * finagle-mux: Netty 3 implementation of Mux is removed. Default is
    Netty 4. ``RB_ID=914239``

  * finagle-netty4: `DirectToHeapInboundHandler` was renamed to `AnyToHeapInboundHandler`
    and now copies any inbound buffer (not just directs) on heap.  ``RB_ID=913984``

  * finagle-thrift, finagle-thriftmux: Remove rich client/server support for prior
    versions of Scrooge generated code. ``RB_ID=911515``

  * finagle-core: `c.t.f.client.Transporter` no longer has a close method, which
    was introduced in 6.43.0.  It was sort of a hack, and we saw the opportunity
    to do it properly. ``RB_ID=912889``

  * finagle-core, finagle-mux: Move FailureDetector from `c.t.f.mux` to `c.t.f.liveness`.
    This also means that the `sessionFailureDetector` flag is now
    `c.t.f.liveness.sessionFailureDetector`. ``RB_ID=912337``

Bug Fixes
~~~~~~~~~

  * finagle-exp: `DarkTrafficFilter` now respects the log level when `HasLogLevel`,
    and otherwise defaults the level to `warning` instead of `error`. ``RB_ID=914805``

  * finagle-netty4: Fixed connection stall on unsuccessful proxy handshakes in Finagle clients
    configured with HTTP proxy (`Transporter.HttpProxyTo`).  ``RB_ID=913358``

Runtime Behavior Changes
~~~~~~~~~~~~~~~~~~~~~~~~

  * finagle-netty4: Finagle is no longer logging the failed proxy handshake response.
    ``RB_ID=913358``

  * finagle-netty4: SOCKS5 proxies are now bypassed if the connect destination is
    localhost. This matches Finagle's prior behavior from when Netty 3 was the default
    transport implementation. ``RB_ID=914494``


Dependencies
~~~~~~~~~~~~

  * finagle-memcached: Remove dependency on com.twitter.common:io-json. ``RB_ID=914623``

6.43.0
------

New Features
~~~~~~~~~~~~

  * finagle-base-http: `c.t.f.http.Message` now has a Java friendly method to set the
    HTTP version: `Message.version(Version)`. ``RB_ID=906946``

  * finagle-base-http: Added Java friendly methods to the HTTP model including
    `c.t.f.http.Message.contentLength(Long)`, `c.t.f.http.Message.contentLengthOrElse(Long): Long`,
    and `c.t.f.http.Request.method(Method)`. ``RB_ID=907501``

  * finagle-base-http: `c.t.f.http.HeaderMap` now has a method, `HeaderMap.newHeaderMap` for
    creating new empty `HeaderMap` instances. ``RB_ID=907397``

  * finagle-core: SSL/TLS client and server configurations and engine factories have
    been added for finer grained control when using TLS with Finagle. ``RB_ID=907191``

  * finagle-netty4: Introducing a new toggle `com.twitter.finagle.netty4.UsePooling` that
    enables byte buffers pooling in Netty 4 pipelines. ``RB_ID=912789``

Breaking API Changes
~~~~~~~~~~~~~~~~~~~~

  * finagle-base-http: `c.t.f.http.MapHeaderMap` has been made private. Please use
    `HeaderMap.apply` or `HeaderMap.newHeaderMap` to construct a new `HeaderMap` instance.
    ``RB_ID=907397``

  * finagle-base-http: `c.t.f.http.Version` is no longer represented by case objects
    and has been replaced by val instances of a case class. ``RB_ID=906946``

  * finagle-base-http: The common HTTP methods are no longer modeled by case objects but
    as instances of a single c.t.f.http.Method class. The string representation of the HTTP
    method is now available via the `Method.name` method. ``RB_ID=906697``

  * finagle-core: Move the `java.net.SocketAddress` argument from the `apply` method
    on `com.twitter.finagle.client.Transporter` to the `newTransporter` method of
    `com.twitter.finagle.client.StackClient`. ``RB_ID=907544``

  * finagle-core: Load Balancer implementations no longer mix-in the OnReady trait and
    OnReady was removed. ``RB_ID=908863``

  * finagle-core: HeapBalancer, ApertureLoadBalancer, and RoundRobinBalancer classes were
    made package private. To construct load balancers for use within a Finagle client,
    use the `com.twitter.finagle.loadbalancer.Balancers` object. ``RB_ID=909245``

  * finagle-core: The `aperture` constructor on the `Balancers` object no longer takes
    a Timer since it was unused. ``RB_ID=909245``

  * finagle-core: The load balancer algorithm is now further scoped under "algorithm".
    ``RB_ID=909309``

  * finagle-core: Remove `Ring` from Finagle core's util since it is unused
    internally. ``RB_ID=909718``

  * finagle-core: SSL/TLS stack params for Finagle running Netty 3 have changed.
      - The `TLSClientEngine` param in `Transport` has been replaced by two parameters:
        - `ClientSsl` in `Transport`, which is used for configuring a client `Engine`'s hostname,
          key credentials, trust credentials, cipher suites, protocols, and application protocols.
        - `SslClientEngineFactory` in `SslClientEngineFactory`, which determines how the `Engine`
          is created based off of an `Address` and an `SslClientConfiguration`.
      - The `TLSHostname` param in `Transporter` has been removed. Hostnames should be set as
        part of the `SslClientConfiguration` now.
      - The `TLSServerEngine` param in `Transport` has been replaced by two parameters:
        - `ServerSsl` in `Transport`, which is used for configuring a server `Engine`'s key
          credentials, trust credentials, cipher suites, protocols, application protocols, and
          whether the server supports or requires client authentication.
        - `SslServerEngineFactory` in `SslServerEngineFactory`, which determines how the `Engine`
          is created based off of an `SslServerConfiguration`.
      - Note: Not all client and server configurations work with all engine factories. Each engine
        factory should document what is not supported by that specific engine factory.
      - Note: Users using Finagle-Native should in the short term use `LegacyServerEngineFactory`
        and in the long term move to using `Netty4ServerEngineFactory`.
      - Note: With this change, private keys are expected to explicitly be PKCS#8 PEM-encoded keys.
        Users using PKCS#1 keys should in the short term use `LegacyKeyServerEngineFactory` and in
        the longer term switch to using PKCS#8 keys, or use your own `SslServerEngineFactory` which
        can explicitly handle those type of keys.
      - Note: By default, Finagle on Netty 3 will use the `JdkClientEngineFactory` and
        `JdkServerEngineFactory` respectively.
      ``RB_ID=907923``

  * finagle-core: `withLoadBalancer.connectionsPerEndpoint` was removed and moved
    into finagle-memcached, which was the only client that uses the feature. ``RB_ID=908354``

  * finagle-core: `ClientBuilder.expHttpProxy` and `ClientBuilder.expSocksProxy` are removed.
    Use `$Protocol.withTransport.httpProxyTo` instead (requires Netty 4 transport). ``RB_ID=909739``

  * finagle-kestrel: Remove the deprecated `codec` method on `c.t.f.kestrel.MultiReaderMemcache`.
    Use `.stack(Kestrel.client)` on the configured `c.t.f.builder.ClientBuilder` instead.
    ``RB_ID=907184``

  * finagle-kestrel: Removed `c.t.f.kestrel.Server`. A local Kestrel server is preferred for
    testing. ``RB_ID=907334``

  * finagle-kestrel: Removed deprecated `c.t.f.kestrel.protocol.Kestrel`. To create a Finagle
    Kestrel client, use `c.t.f.Kestrel.client`. ``RB_ID=907422``

  * finagle-serversets: Removed the unapply method and modified the signature of
    fromAddrMetadata method in `c.t.f.serverset2.addr.ZkMetadata`. Instead of pattern
    matching use the modified fromAddrMetadata method. ``RB_ID=908186``

  * finagle-stats: Remove the `com.twitter.finagle.stats.exportEmptyHistograms` toggle
    which has defaulted to 0.0 for quite some time. Change the default value of the
    `com.twitter.finagle.stats.includeEmptyHistograms` flag to false to retain the
    behavior. ``RB_ID=907186``

  * finagle-thrift: `ThriftServiceIface` was refactored to be in terms of `ThriftMethod.Args`
    to `ThriftMethod.SuccessType` instead of `ThriftMethod.Args` to `ThriftMethod.Result`.
    ``RB_ID=908846``

  * finagle-redis: Remove pendingCommands from `c.t.f.finagle.redis.SentinelClient.Node` and
    add linkPendingCommands for compatibility with redis 3.2 and newer.
    ``RB_ID=913516``

Runtime Behavior Changes
~~~~~~~~~~~~~~~~~~~~~~~~

  * finagle-http: Responses with a server error status code (500s) are now classified
    as a failure. This effects success rate metrics and failure accrual.
    See the `com.twitter.finagle.http.serverErrorsAsFailuresV2` toggle for opting
    out of this behavior. ``RB_ID=909315``

  * finagle-netty4: Servers no longer set SO_LINGER=0 on sockets. ``RB_ID=907325``

Deprecations
~~~~~~~~~~~~

  * finagle-base-http: The `c.t.f.http.Response` methods `getStatusCode()` and `setStatusCode()`
    have been deprecated. Use the methods `statusCode` and `statusCode(Int)` instead.
    ``RB_ID=908409``

  * finagle-core: `c.t.f.builder.ClientBuilder.group` and `c.t.f.builder.ClientBuilder.cluster`
    have been deprecated. Use `c.t.f.builder.ClientBuilder.dest` with a `c.t.f.Name` instead.
    ``RB_ID=914879``

  * finagle-http: Now that `c.t.f.http.Method` and `c.t.f.http.Version` are represented by
    instances and thus easier to use from Java, the Java helpers `c.t.f.http.Versions`,
    `c.t.f.http.Statuses`, and `c.t.f.http.Methods` have been deprecated. ``RB_ID=907680``

  * finagle-memcached: `c.t.f.memcached.replication.ReplicationClient` is now deprecated. Use
    `c.t.f.memcached.replication.BaseReplicationClient` with clients created using
    `c.t.f.Memcached.client`. ``RB_ID=907384``

  * finagle-thrift: As part of the Netty 4 migration, all `c.t.f.Codec` and `c.t.f.CodecFactory`
    types in finagle-thrift are now deprecated. Use the `c.t.f.Thrift` object to make clients
    and servers. ``RB_ID=907626``

Bug Fixes
~~~~~~~~~

  * finagle-core: Fix `ConcurrentModificationException` thrown by calling `close()` on
    `c.t.f.factory.ServiceFactoryCache`. ``RB_ID=910407``

  * finagle-http: The HTTP/1.x Client will no longer force-close the socket after receiving
    a response that lacks content-length and transfer-encoding headers but is required per
    RFC 7230 to not have a body. ``RB_ID=908593``

  * finagle-redis: The HSCAN and SCAN commands take an optional argument for pattern matching.
    This argument has been fixed to use the correct name of 'MATCH' instead of the incorrect
    'PATTERN'. ``RB_ID=908817``

  * finagle-thrift: Properly locate sub-classed MethodIface services to instantiate for serving
    BaseServiceIface implemented thrift services. ``RB_ID=907608``

  * finagle-redis: The SentinelClient will no longer throw an NoSuchElementException when
    initializing connections to a redis 3.2 or greater sentinel server. ``RB_ID=913516``

Dependencies
~~~~~~~~~~~~

  * finagle: Bump guava to 19.0. ``RB_ID=907807``

6.42.0
------

New Features
~~~~~~~~~~~~

  * finagle-commons-stats: Provide a TwitterServer exporter for commons stats.
    This simplifies migration for folks who don't want to switch to
    commons metrics and TwitterServer in one go.  It will export stats on the
    /vars.json endpoint.  ``RB_ID=902921``

  * finagle-http: Introduce `HeaderMap.getOrNull(header)`, a Java-friendly variant of
    `HeaderMap.get(header).orNull`.  ``RB_ID=904093``

Breaking API Changes
~~~~~~~~~~~~~~~~~~~~

  * finagle: finagle-http-compat has been removed as part of migration off Netty 3. Use
    finagle-http types/APIs directly. ``RB_ID=903647``

  * finagle: finagle-spdy has been removed as part of the migration off Netty 3. Please
    use finagle-http2 as a replacement. ``RB_ID=906033``

  * finagle-base-http: `Message.write(ChannelBuffer)` has been replaced with a method that
    receives a `Buf`. The semantics of calling the `write` method on chunked messages has
    changed from potentially throwing an exception based on the state of the `Writer` to
    always throwing an `IllegalStateException`. Existing users of the `write(..)` methods
    on chunked messages should use the `Writer` directly. ``RB_ID=900091``

  * fingle-base-http: `HeaderMap.getAll(key)` now returns a `Seq[String]` as opposed to a
    `Iterable[String]`. ``RB_ID=905019``

  * finagle-core: The ChannelTransport implementations which transforms a Netty pipeline into
    a finagle Transport[Req, Rep] have been specialized to Transport[Any, Any] to avoid the
    illusion of a runtime checked cast. Transport.cast has been changed to receive either a
    Class[T] or an implicit Manifest[T] in order to check the inbound cast at runtime. For users
    of the ChannelTransport types, use the Transport.cast method to get a Transport of the right
    type. ``RB_ID=902053``

  * finagle-memcached: Remove deprecated methods on `c.t.f.memcached.Client`:
      - `apply(group: Group[SocketAddress])`
      - `apply(cluster: Cluster[SocketAddress])`

    Use `c.t.f.Memcached.client` to create a Memcached client. ``RB_ID=899331``

  * finagle-toggle: `ToggleMap` `Toggles` now rehash the inputs to
    `apply` and `isDefinedAt` in order to promote a relatively even
    distribution even when the inputs do not have a good distribution.
    This allows users to get away with using a poor hashing function
    such as `String.hashCode`. ``RB_ID=899195``

Deprecations
~~~~~~~~~~~~

  * finagle-base-http: Deprecate `c.t.f.http.MapHeaderMap` as it will
    soon be private. Use `c.t.f.http.HeaderMap.apply(..)` to get a HeaderMap
    instance. ``RB_ID=906497``

  * finagle-base-http: Deprecate `c.t.f.http.HeaderMap += (String, Date)`.
    Use `c.t.f.http.HeaderMap.set(String, Date)` instead. ``RB_ID=906497``

  * finagle-base-http: Deprecate `c.t.f.http.Message.ContentTypeWwwFrom`.
    Use `c.t.f.http.Message.ContentTypeWwwForm` instead. ``RB_ID=901041``

  * finagle-base-http: Deprecate `c.t.f.http.Message.headers()`. Use
    `c.t.f.http.Message.headerMap` instead. ``RB_ID=905019``

  * finagle-base-http: Deprecate the lazy `response: Response` field on the Request type.
    This field is potentially hazardous as it's not necessarily the Response that will
    be returned by a Service but it is often used as such. Construct a Response using
    the static constructor methods. ``RB_ID=899983``

  * finagle-base-http: Numerous protected[finagle] methods on `http.Request` and
    `http.Response` that deal in Netty 3 types have been deprecated as part of the
    migration to Netty 4. ``RB_ID=905761``

  * finagle-http: Deprecate ValidateRequestFilter which now has limited utility.
    See entry in Runtime Behavior Changes. If this is still needed, copy the remaining
    behavior into a new filter. ``RB_ID=899895``

  * finagle-memcached: Deprecate methods on `c.t.f.memcached.Client`:
      - `apply(name: Name)`
      - `apply(host: String)`

    Use `c.t.f.Memcached.client` to create a Memcached client. `RB_ID=899331``

  * finagle-memcached: Deprecate `c.t.f.memcached.protocol.text.Memcached` object.
    Use `c.t.f.Memcached.client` to create Memcached clients. ``RB_ID=899009``

  * finagle-memcached: Deprecations on `c.t.f.memcached.util.ParserUtils`:
      - For `isDigits(ChannelBuffer)` use `ParserUtils.isDigits(Buf)` instead.
      - `DIGITS`
      - `DigitsPattern`

    ``RB_ID=905253``

Runtime Behavior Changes
~~~~~~~~~~~~~~~~~~~~~~~~

  * finagle-http: The HTTP client will no longer emit a Netty 3/4 `TooLongFrameException` when
    a response exceeds the specified MaxResponseSize parameter, and instead emits a Finagle
    specific `TooLongMessageException` which wraps the Netty exception. ``RB_ID=905567``

  * finagle-http: ValidateRequestFilter doesn't look for the uri "/bad-http-request" which
    had been indicative of the netty3 http codec giving up on decoding a http request. These
    events are caught lower in the pipeline and should not bubble up to the level of this
    filter. ``RB_ID=899895``

  * finagle-netty4: DirectToHeapHandler is now aware of `ByteBufHolder` types hence can copy
    them on to heap. ``RB_ID=906602``

  * finagle-redis: Transport implementation is now based on Netty 4 (instead of Netty 3).
    ``RB_ID=895728``

Bug Fixes
~~~~~~~~~

  * finagle-core: Properly compute length when converting a `Buf.ByteArray`
    to a Netty 4 `ByteBuf`. ``RB_ID=901605``

  * finagle-memcached: AtomicMap change lock function to synchronize on map
    object. ``DIFF_ID=D18735``

  * finagle-netty4: Fixed connection stall in Finagle clients configured with
    both HTTP proxy (`Transporter.HttpProxyTo`) and TLS/SSL enabled. ``RB_ID=904831``

  * finagle-netty4: Fixed connection stall in Finagle clients configured with
    both HTTP proxy (`Transporter.HttpProxy`) and TLS/SSL enabled. ``RB_ID=904803``

6.41.0
------

New Features
~~~~~~~~~~~~

  * finagle-core: Added stat "pending_requests/rejected" for the number of requests
    rejected by `c.t.f.PendingRequestFilter`. ``RB_ID=898184``

Breaking API Changes
~~~~~~~~~~~~~~~~~~~~

  * finagle-core:  Remove the `Filter#andThen(Req1 => Future[Rep1]): Req2 => Future[Rep2]`
    method.  This overload is no longer usable in scala 2.12, because `Service`
    is a SAM.  Because of the order in which SAMs get resolved, literal
    functions in scala will get confused about which method they should use.
    Instead of passing a Function directly, wrap the Function with a Service.mk.
    ``RB_ID=896524``

  * finagle-core: `CancelledWriteException` was removed as it is no longer used.
    ``RB_ID=896757``

  * finagle-core: The structure of Context and its subtypes, LocalContext and
    MarshalledContext, have been significantly refined, eliminating StackOverflowErrors
    and memory leaks while also refining the API. The `letClear()` method, which cleared all
    items from the context, has been renamed to `letClearAll` to avoid confusion with other
    `letClear` methods which clear individual keys. The bulk `letClear` method now takes
    a collection of `Key[_]`s, making it usable from Java. Bulk `let` operations can now be
    done using a collection of `KeyValuePair`s. ``RB_ID=896663``

  * finagle-kestrel: The `codec` method has been removed from the kestrel
    MultiReader object. Configure a ClientBuilder protocol using the default
    thrift StackClient, Thrift.client, via the `stack` method of ClientBuilder.
    ``RB_ID=894297``

  * finagle-memcached: Remove deprecated `cluster` method on `c.t.f.memcached.KetamaClientBuilder`.
    ``RB_ID=898365``

Runtime Behavior Changes
~~~~~~~~~~~~~~~~~~~~~~~~

  * finagle-core: `c.t.f.builder.ClientBuilder` remove deprecated methods.
    The same functionality is available through the Stack-based APIs or
    `ClientBuilder.configured`, with the exception of `channelFactory`, which
    has no analog because it exposes a Netty 3 API. ``RB_ID=893147``

      - `channelFactory`
      - `expHostConnectionBufferSize`
      - `hostConnectionIdleTime`
      - `hostConnectionMaxIdleTime`
      - `hostConnectionMaxLifeTime`
      - `hostConnectionMaxWaiters`
      - `readerIdleTimeout`
      - `recvBufferSize`
      - `sendBufferSize`
      - `writerIdleTimeout`

  * finagle-core: Lower logging level used in `c.t.f.util.DefaultMonitor` for expected
    exceptions: `CancelledRequestException`, `TooManyWaitersException`,
    `CancelledConnectionException`, `FailedFastException`. ``RB_ID=895702``

  * finagle-core: `c.t.f.util.DefaultMonitor` now logs most exceptions at
    `WARNING` level instead of `FATAL`. ``RB_ID=895983``

  * finagle-core: `c.t.f.util.DefaultMonitor` works harder to find the appropriate
    log level by walking the exception's causes to find `c.t.util.TimeoutExceptions`
    and `c.t.logging.HasLogLevel`. ``RB_ID=896695``

  * finagle-core: The `c.t.f.service.Retries` module will now flag a response as
    `NonRetryable` if either the retry limit is reached or the retry budget is exhausted.
    ``RB_ID=897800``

  * finagle-mdns: Uses only one implementation backed by jmdns instead of trying
    to use a platform specific implementation of DDNS if present. ``RB_ID=897917``

  * finagle-netty4: Client initiated TLS/SSL session renegotiations are now rejected
    by default. ``RB_ID=895871``

  * finagle-netty4: `ChannelTransport` no longer interrupts netty write operations
    in order to temporarily unblock rollout of netty4. This reverts netty4 back
    to netty3 semantics for writes. ``RB_ID=896757``

Deprecations
~~~~~~~~~~~~

  * finagle-kestrel: Deprecate the `codec` method on `c.t.f.kestrel.MultiReaderMemcache`.
    Use `.stack(Kestrel.client)` on the configured `c.t.f.builder.ClientBuilder` instead.
    ``RB_ID=895989``

6.40.0
------

New Features
~~~~~~~~~~~~

  * finagle: Most libraries (excluding finagle-thrift{,mux}) no longer need to
    add an additional resolver that points to maven.twttr.com. ``RB_ID=878967``

  * finagle: Introducing a new Finagle module `finagle-base-http` that provides
    a common ground for both Netty 3 (`finagle-http`) and Netty 4 (`finagle-netty4-http`)
    HTTP implementations. Netty 3 is still a default transport used in Finagle's
    `Http.client` and `Http.server`. ```RB_ID=884614``

  * finagle-core: Introduce the `c.t.f.client.DynamicTimeout` module allowing clients
    to specify call-site specific timeouts. ``RB_ID=885005``

  * finagle-core: A new module, `c.t.f.service.DeadlineFilter`, can be added to stack-based servers
    and clients, which rejects requests with expired deadlines ``RB_ID=895820``

  * finagle-memcached: Introduce `c.t.f.memcached.CasResult.replaced: Boolean`
    to help transition usage off of the deprecated `cas` client method to
    `checkAndSet`. ``RB_ID=891628``

  * finagle-thrift: We now depend on a fork of libthrift hosted in the Central Repository.
    The new package lives in the 'com.twitter' organization. This removes the necessity of
    depending on maven.twttr.com. This also means that eviction will not be automatic and
    using a newer libthrift library requires manual eviction if artifacts are being pulled
    in transitively. ``RB_ID=885879``

Runtime Behavior Changes
~~~~~~~~~~~~~~~~~~~~~~~~

  * finagle-core: `Monitor` logging is improved in Finagle. ``RB_ID=878890``

    - All exceptions caught in the stack are now logged by Finagle's `DefaultMonitor`
      (previously Util's `RootMonitor`) such that Twitter's logging
      framework is used instead of JDK logging.

    - `DefaultMonitor` is now installed implicitly such that it will be composed
      (via `orElse`) with the monitor passed by a user through the stack param.
      The logic behind this compostion is quite straightforward: exceptions that
      are't handled by a user-defined monitor propagated to the default monitor.

    - `DefaultMonitor` now logs upstream socket address, downstream socket address,
      and a client/server label if those are available.

    - `RootMonitor` is still used to handle fatal exceptions from pending side-effect-only
      closures (i.e., `onFailure`, `onSuccess`) on a service future/promise.

  * finagle-core: `c.t.f.service.DeadlineStatsFilter` has been removed from the
    server stack, along with all related stats.
    The "admission_control/deadline/transit_latency_ms" stat has been moved to
    `c.t.f.filter.ServerStatsFilter` and re-scoped as "transit_latency_ms"
    ``RB_ID=895820``

  * finagle-mux: `com.twitter.finagle.Failures` are now sent over the wire with
    their flags intact via `com.twitter.finagle.mux.transport.MuxFailure` in the
    previously unused Rdispatch context. This allows for greater signaling along
    a chain of services. See the "MuxFailure Flags" section of the mux protocol
    spec in finagle-mux/src/main/scala/c/t/f/mux/package.scala ``RB_ID=882431``

  * finagle-netty4: The netty4 listener + transporter no longer manage direct byte
    buffers by default. c.t.f.netty4.channel.DirectToHeapInboundHandler is introduced
    to help protocol builders manage them. ``RB_ID=881648``

  * finagle-stats: Changed the default behavior of empty histograms to only export
    the count. Thus the `com.twitter.finagle.stats.exportEmptyHistograms` toggle
    now defaults to `0.0`. ``RB_ID=882522``

Breaking API Changes
~~~~~~~~~~~~~~~~~~~~

  * finagle: Some APIs around configuring TLS/SSL on Finagle clients have changed to
    unblock Netty 4 adoption. ``RB_ID=890935``

    - `c.t.f.Http.client.withTls(Netty3TransporterTLSConfig)` is removed. Use
      variations of `c.t.f.Http.client.withTransport.tls` instead.

    - `c.t.f.netty3.Netty3TransporterTLSConfig` is removed.

  * finagle: Some APIs around configuring TLS/SSL on Finagle servers have changed to
    unblock Netty 4 adoption. ``RB_ID=891270``

    - `c.t.f.Http.server.withTls(Netty3ListenerTLSConfig)` is removed. Use
      variations of `c.t.f.Http.server.withTransport.tls` instead.

    - `c.t.f.netty3.Netty3ListenerTLSConfig` is removed.

  * finagle-core: Removed the protected and unused method `read(permit: Permit): Future[Rep]`
    from `SerialClientDispatcher`. ``RB_ID=881978``

  * finagle-core: Removed a gauge, `idle`, from `c.t.f.factory.ServiceFactoryCache`.
    ``RB_ID=884210``

  * finagle-core: `ServiceTimeoutException` now extends `NoStackTrace`. ``RB_ID=886809``

  * finagle-core: Marked `com.twitter.finagle.util.ConcurrentRingBuffer` as
    private.  It doesn't fit the typical programming model we encourage for
    users of finagle, and so we found it was rarely used.  ``RB_ID=888801``

  * finagle-core: Marked `transform` in `com.twitter.finagle.Stack` as protected. It is
    too powerful and unnecessary for users, and should be used by implementors only.

  * finagle-core: Removed the `StatsReceiver` argument from `TimeoutFilter`.  ``RB_ID=891380``

  * finagle-core: Stopped exporting a few metrics related to deadlines, and replaced with a simpler
    one.  There was a per-`TimeoutFilter` one named `timeout/expired_deadline_ms`, and a per-server
    one named `admission_control/deadline/deadline_budget_ms`.  We added instead a per-server one
    named `admission_control/deadline/exceeded_ms`. ``RB_ID=891380``

  * finagle-http: HttpMuxer now takes in a Seq[Route] instead of a
    Seq[(String, Service[Request, Response])]. ``RB_ID=886829``

  * finagle-http: As part of the first step towards restructuring Finagle HTTP modules
    required for Netty 4 adoption, HTTP params are moved from the inner object `c.t.f.Http.param`
    into their own package `c.t.f.http.param`. ``RB_ID=885155``

  * finagle-redis: A couple of methods had to be renamed (and return type changed) to
    unblock Netty 4 adoption. ``RB_ID=882622``

    - `Command.toChannelBuffer` renamed to `Command.toBuf` and return
      type changed from N3 `ChannelBuffer` to Finagle `Buf`.

    - `Command.toByteArray` is removed.

    - Both `Command.key` and `Command.value` now implemented in terms of `Buf`s
      (no `ChannelBuffers`).

  * finagle-redis: An API around `c.t.f.redis.protocol.Command` was modernized as part of
    major restructuring required for the Netty 4 adoption. ``RB_ID=885811``

    - `RedisMessage` (a common parent for both `Command` and `Reply`) has been removed.

    - The encoding machinery was restructured to eliminate duplicated and dead code.

  * finagle-thrift: Removed deprecated `ThriftRichClient.newServiceIface` methods
    which did not take a label. Use the versions that take a String label.
    ``RB_ID=891004``

  * finagle-thrift: Removed deprecated `ThriftRichClient.newIface` methods based
    on `Groups`. Use the versions that a `dest` or `Name`. ``RB_ID=891004``

  * finagle-thriftmux: Removed deprecated classes `ThriftMuxClient`, `ThriftMuxClientLike`,
    `ThriftMuxServer`, and `ThriftMuxServerLike`. ``RB_ID=880924``

Bug Fixes
~~~~~~~~~

  * finagle-core: The `withTlsWithoutValidation` and `tlsWithoutValidation`
    APIs have been fixed for an issue on Java 8 where certificate validation
    was being attempted instead of bypassed. ``RB_ID=881660``

  * finagle-http: The toggle implementation for `com.twitter.finagle.http.serverErrorsAsFailures`
    had a bug when toggled on. That toggle is no longer used and is superseded by
    `com.twitter.finagle.http.serverErrorsAsFailuresV2`. ``RB_ID=882151``

<<<<<<< HEAD
  * finagle-http: To conform to the RFC, a message body is NO LONGER sent when 1xx, 204
    and 304 responses are returned. Additionally, a Content-Length header field is NOT
    sent for 1xx and 204 responses. Both rules are enforced even if users intentionally
    add body data or the header field for these responses. If violation of these rules is
    detected then a error message is logged.
=======
  * finagle-netty4: Connecting to a Socks 5 proxy using Finagle with Netty 4
    now works properly. This previously resulted in a timeout and
    `ProxyConnectException`. ``RB_ID=884344``

  * finagle-netty4: Don't swallow bind failures. ``RB_ID=892217``
>>>>>>> d047b456

Deprecations
~~~~~~~~~~~~

* finagle-core: `c.t.f.builder.ClientBuilder` deprecate some seldom used methods.
  The same functionality is available through the Stack-based APIs or
  `ClientBuilder.configured`. ``RB_ID=881612``

  - `hostConnectionIdleTime`
  - `hostConnectionMaxIdleTime`
  - `hostConnectionMaxLifeTime`
  - `hostConnectionMaxWaiters`

6.39.0
------

New Features
~~~~~~~~~~~~

  * finagle-core: `com.twitter.finagle.Failure` has a new flag, `NonRetryable`,
    which signifies that a request should not be retried. The flag is respected by
    all of Finagle's retry mechanisms. ``RB_ID=878766``

  * finagle-thriftmux: Allow ThriftMux.Clients to be filtered. This is supported
    in the the StdStackClient but ThriftMux.Client is a StackBasedClient. ``RB_ID=874560``

  * finagle-netty4: Add boolean flag `com.twitter.finagle.netty4.poolReceiveBuffers` that
    enables/disables pooling of receive buffers (disabled by default). When enabled, lowers
    the CPU usage and allocation rate (GC pressure) with the cost of increased memory
    footprint at the startup. ``RB_ID=872940``

  * finagle-netty4: Add new histogram `receive_buffer_bytes` (only enabled with pooling)
    to keep track of the receive buffer sizes (useful for tuning pooling). ``RB_ID=877080``

Deprecations
~~~~~~~~~~~~

* finagle-core: `c.t.f.builder.ClientBuilder` deprecate some seldom used methods.
  The same functionality is available through the Stack-based APIs or
  `ClientBuilder.configured`. ``RB_ID=878009``

  - `readerIdleTimeout`
  - `writerIdleTimeout`
  - `recvBufferSize`
  - `sendBufferSize`
  - `channelFactory`
  - `expHostConnectionBufferSize`

* finagle-kestrel: Deprecate `c.t.f.kestrel.protocol.Kestrel()`,
  `c.t.f.kestrel.protocol.Kestrel(failFast)`, and `c.t.f.kestrel.protocol.Kestrel.get()`.
  To create a Kestrel client using ClientBuilder, use `.stack(c.t.f.Kestrel.client)`.
  ``RB_ID=870686``

Breaking API Changes
~~~~~~~~~~~~~~~~~~~~

  * finagle-core: The constructors for both `c.t.f.netty3.Netty3Listener` and
    `c.t.f.netty3.Netty3Transporter` now take `Stack.Params` instead of
    individual parameters. ``RB_ID=871251``

  * finagle-thrift: The c.t.f.thrift.legacy package has been removed which included
    the public types `ThriftCall`, `ThriftReply`, and `ThriftCallFactory`.
    ``RB_ID=873982``

Runtime Behavior Changes
~~~~~~~~~~~~~~~~~~~~~~~~

  * finagle-core: Tolerate TraceIds that are greater than 64 bits in preparation of
    moving to 128 bit ids. ``RB_ID=874365``

  * finagle-http: `c.t.f.http.service.HttpResponseClassifier.ServerErrorsAsFailures` now
    classifies a retryable nack as a `ResponseClass.RetryableFailure`. ``RB_ID=869182``

  * finagle-http: `c.t.f.Http.{Client,Server}` is moving towards treating HTTP
    5xx status codes as failures via
    `c.t.f.http.service.HttpResponseClassifier.ServerErrorsAsFailures`. This can
    be disabled by setting the toggle "com.twitter.finagle.http.serverErrorsAsFailures"
    to `0.0` or explicitly setting it using `withResponseClassifier`.
    ``RB_ID=869303``, ``RB_ID=875367``

  * finagle-http: `c.t.f.http.HttpServerDispatcher` now removes the bodies from responses
    to HEAD requests in order to avoid a HTTP protocol error and logs the event at level
    error. Associated with this, the `c.t.f.http.filter.HeadFilter` will now strip the body
    from a chunked response, but in these cases the `Writer` associated with the response
    will receive a `ReaderDiscarded` exception if a write is attempted after the filter has
    run. ``RB_ID=872106``

  * finagle-thrift: Also track response failures in the
    `c.t.finagle.thrift.ThriftServiceIface#statsFilter` in addition to successful
    responses that encode an Error or Exception. ``RB_ID=879075``

Bug Fixes
~~~~~~~~~

  * finagle-http: Fix issue in `c.t.finagle.http.RequestBuilder` when the URI host contains
    underscores. ``RB_ID=870978``

  * finagle-http: A connection for HTTP/1.0 or non-keep-alive requests is now closed
    gracefully so that all requests that have been issued received responses.
    ``RB_ID=868767``

  * finagle-http: The HTTP/1.x server dispatcher no longer clobbers 'Connection: close'
    headers set by a service, resulting in the graceful shutdown of the connection.
    ``RB_ID=880007``

  * finagle-netty4: `ChannelTransport` now drains messages before reading more data off the
    transport which should reduce memory pressure in streaming protocols. ``RB_ID=872639``

6.38.0
------

New Features
~~~~~~~~~~~~

  * finagle-http: `HttpNackFilter` now handles both retryable and non-retryable nacks via a new
    header: "finagle-http-nonretryable-nack". These are converted to non-retryable `c.t.f.Failures`
    and counted by a new counter "nonretryable_nacks". ``RB_ID=865468``

  * finagle-toggle: Is no longer considered experimental. ``RB_ID=868819``

Breaking API Changes
~~~~~~~~~~~~~~~~~~~~

  * finagle-kestrel: `c.t.f.kestrel.protocol.ResponseToEncoding` is now private[finagle].
    ``RB_ID=866612``

  * finagle-memcached: `c.t.f.memcached.protocol.text.{CommandToEncoding, ResponseToEncoding}`,
    `c.t.f.memcached.protocol.text.client.{AbstractDecodingToResponse, ClientTransport, DecodingToResponse}` are now private[finagle]. ``RB_ID=866612``

  * finagle-netty4: Move `numWorkers` flag out of the package object so it gets a
    user friendly name: `c.t.f.netty4.numWorkers` instead of `c.t.f.netty4$.package$.numWorkers`.
    ``RB_ID=123567``

  * finagle-core: `c.t.f.netty3.WorkerPool` is no longer visible outside of `c.t.f.netty3`.
    ``RB_ID=123567``

  * finagle-core: The `content` parameter of the `ClientSslContext` and
    `ClientSslContextAndHostname` `TlsConfig` options has been renamed to `context`.
    ``RB_ID=868791``

Runtime Behavior Changes
~~~~~~~~~~~~~~~~~~~~~~~~

  * finagle-thriftmux: Removed "<server_label>/thriftmux/downgraded_connections" and
    "<server_label>/thriftmux/connections" gauges. Counters are still available at
    "<server_label>/thrifmux/connects" and "<server_label>thriftmux/downgraded_connects".
    ``RB_ID=867459``

6.37.0
------

Deprecations
~~~~~~~~~~~~

  * finagle-core: `c.t.f.Deadline` is deprecated in favor of `c.t.f.context.Deadline`.
    ``RB_ID=864148``

Breaking API Changes
~~~~~~~~~~~~~~~~~~~~

  * finagle-core: As part of a move away from encoding/decoding in the Netty pipeline, removed
    `FrameEncoder` and `FrameDecoder` types, found in `c.t.f.codec`. ``RB_ID=847716``

  * finagle-core: Delete IdleConnectionFilter, which is no longer hooked up in the server, and
    no longer seems to be useful.  ``RB_ID=856377``

  * finagle-core: Remove deprecated methods from `c.t.f.builder.ClientBuilder` ``RB_ID=864622``

      - `connectionTimeout`, use `tcpConnectTimeout`
      - `expFailFast`, use `failFast`
      - `buildFactory`, use other `buildFactory` methods
      - `build`, use other `build` methods

  * finagle-exp: Abstract out parts of the DarkTrafficFilter for potential re-use.
    We also canonicalize the DarkTrafficFilter stats scope which changes from
    "darkTrafficFilter" to "dark_traffic_filter". E.g.:
    "dark_traffic_filter/forwarded", "dark_traffic_filter/skipped", and
    "dark_traffic_filter/failed". ``RB_ID=852548``

  * finagle-mysql: Mysql has been promoted out of experimental. Please change all
    references of com.twitter.finagle.exp.{M,m}ysql to com.twitter.finagle.{M,m}ysql

  * finagle-redis: Server-side support for Redis is removed. See this finaglers@ thread
    (https://groups.google.com/forum/#!topic/finaglers/dCyt60TJ7eM) for discussion.
    Note that constructors for Redis commands no longer accept raw byte arrays.
    ``RB_ID=848815``

  * finagle-redis: Redis codec (i.e., `c.t.f.Codec`) is removed. Use `c.t.f.Redis.client`
    instead. ``RB_ID=848815``

New Features
~~~~~~~~~~~~

  * finagle-core: Expose metrics on util's default `FuturePool` implementations
    `unboundedPool` and `interruptibleUnboundedPool`:
    "finagle/future_pool/pool_size", "finagle/future_pool/queue_size",
    "finagle/future_pool/active_tasks", and "finagle/future_pool/completed_tasks".
    ``RB_ID=850652``

  * finagle-core: Mux Clients now propagate the number of times the client retried
    the request in the request's c.t.f.context.Context, available via
    c.t.f.context.Retries. ``RB_ID=862640``

  * finagle-http: HTTP Clients now propagate the number of times the client retried
    the request in the request's c.t.f.context.Context, available via
    c.t.f.context.Retries. ``RB_ID=864852``

  * finagle-thrift: maxThriftBufferSize is now tunable via parameter for Thrift
    servers. It previously only was for ThriftMux servers. ``RB_ID=860102``

Runtime Behavior Changes
~~~~~~~~~~~~~~~~~~~~~~~~

  * finagle-http: HttpTransport now eagerly closes client connection after
    processing non-keepalive requests.

  * finagle-redis: `c.t.f.redis.Client` now uses the pipelining dispatcher. ``RB_ID=848815``

  * finagle-serversets: `c.t.f.serverset2.Stabilizer` no longer uses a timer to implement
    stabilization periods if the periods are 0 seconds long. ``RB_ID=861561``

  * finagle-core: 'c.t.f.Failure' has a new flag, Rejected, to indicate that a given request was
    rejected. All Failures generated with the Failure.rejected constructor are flagged Rejected and
    Restartable. ``RB_ID=863356``

  * finagle-core: `c.t.f.FixedInetResolver` now optionally retries failed DNS
    lookups with provided backoff, and `c.t.f.serverset2.Zk2Resolver` uses this
    retry functionality infinitely, exponentially backing off from 1 second to
    5 minutes. ``RB_ID=860058``

6.36.0
------

Deprecations
~~~~~~~~~~~~

  * finagle-http: Removed DtabFilter.Finagle in favor of DtabFilter.Extractor.
    ``RB_ID=840600``

  * finagle-zipkin: Deprecate `ZipkinTracer` in favor of `ScribeZipkinTracer`.
    ``RB_ID=840494``

Breaking API Changes
~~~~~~~~~~~~~~~~~~~~

  * finagle: Builds are now only for Java 8 and Scala 2.11. See the
    `blog post <https://finagle.github.io/blog/2016/04/20/scala-210-and-java7/>`_
    for details. ``RB_ID=828898``

  * finagle: Finagle is no longer depending on Twitter's clone of JSR166e, JDK 8
    API is used instead. ``RB_ID=833652``

  * finagle-cacheresolver: package contents merged into finagle-memcached.
    ``RB_ID=833602``

  * finagle-core: Renamed DeadlineFilter to DeadlineStatsFilter, which now only
    records stats for the number of requests with exceeded deadlines, the
    remaining deadline budget, and the transit latency of requests. It no longer
    rejects requests and has no configuration. We have decided not to pursue
    Deadline Admission Control at this time. ``RB_ID=829372``

  * finagle-core: `ClientBuilder.socksProxy(SocketAddress)` is removed.
    Use command line flags (see `c.t.f.socks.SocksProxyFlags.scala`) instead.
    ``RB_ID=834634``

  * finagle-core: Removed "closechans" and "closed" counters from `ChannelStatsHandler`.
    ``RB_ID=835194``

  * finagle-core: Removed the "load" gauge from `StatsFilter` as it was duplicated
    by the "pending" gauge. ``RB_ID=835199``

  * finagle-core: `c.t.finagle.NoStacktrace` is removed. Use `scala.util.control.NoStackTrace`
    instead. ``RB_ID=833188``

  * finagle-core: `c.t.finagle.Failure.withStackTrace` is removed. Use system property
    `scala.control.noTraceSuppression` instead to fill stacktraces in Finagle's failures.
    ``RB_ID=833188``

  * finagle-core: `c.t.f.filter.RequestSerializingFilter` is removed.
    Use `c.t.f.filter.RequestSemaphoreFilter` instead. ``RB_ID=839372``

  * finagle-core: `SessionParams` no longer contains `acquisitionTimeout`. Instead, it
    was extracted into `ClientSessionParams`. ``RB_ID=837726``

  * finagle-core: Changed visibility of PipeliningDispatcher to private[finagle].  Clients should
    not be affected, since it's not a part of the end-user API. ``RB_ID=843153``.

  * finagle-core: Simplified and unified the constructors for FailureAccrualFactory into
    a single constructor. ``RB_ID=849660``

  * finagle-http: Deprecate channelBufferUsageTracker in favor of maxRequestSize.
    ``RB_ID=831233``

  * finagle-http: HttpClientDispatcher, HttpServerDispatcher, and
    ConnectionManager are no longer public. ``RB_ID=830150``

  * finagle-redis: Deprecated methods have been removed from the client API.
    ``RB_ID=843455``

  * finagle-redis: `c.t.f.redis.*Commands` traits are now package-private.
    ``RB_ID=843455``

  * finagle-redis: Replace `ChannelBuffer` with `Buf` in client's:

      - `HashCommands`: ``RB_ID=843596``
      - `ListCommands`: ``RB_ID=844596``
      - `BtreeSortedSetCommands`: ``RB_ID=844862``
      - `HyperLogLogCommands`: ``RB_ID=844945``
      - `PubSubCommands`: ``RB_ID=845087``
      - `SetCommands`: ``RB_ID=845578``
      - `SortedSetCommands`: ``RB_ID=846074``

  * finagle-thrift: As part of the migration off of `Codec`, remove
    `c.t.f.thrift.ThriftClientBufferedCodec` and `c.t.f.thrift.ThriftClientBufferedCodecFactory`
    which were used by `ClientBuilder.codec` and `ServerBuilder.codec`. Replace usage
    with `ClientBuilder.stack(Thrift.client.withBufferedTransport)`
    or `ServerBuilder.stack(Thrift.server.withBufferedTransport)`. ``RB_ID=838146``

  * finagle-memcached: `c.t.f.memcached.Client` now uses `c.t.bijection.Bijection`
    instead of `c.t.u.Bijection`. ``RB_ID=834383``

  * finagle-zipkin: Moved case classes and companion objects `Span`, `ZipkinAnnotation`,
    `BinaryAnnotation`, `Endpoint`, `Sampler` and `SamplingTracer` to finagle-zipkin-core.
    ``RB_ID=840494``

  * finagle-mysql: Removed `c.t.f.exp.mysql.transport.MysqlTransporter`, as it was not useful for it
    to be public. ``RB_ID=840718``

Bug Fixes
~~~~~~~~~

  * finagle-core: PipeliningDispatcher now serializes "write and enqueue Promise" so it's no longer
    possible for the wrong response to be given to a request. ``RB_ID=834927``

  * finagle-http: Servers which aggregate content chunks (streaming == false) now return a 413
    response for streaming clients who exceed the servers' configured max request size.
    ``RB_ID=828741``

  * finagle-mysql: `c.t.f.exp.mysql.PreparedCache` now closes prepared statements when no one holds
    a reference to the cached future any longer.  This fixes a race condition where the cached
    future could be evicted and the prepared statement closed while a user tries to use that
    prepared statement.  ``RB_ID=833970``

  * finagle-netty4-http: Servers now see the correct client host address for requests. ``RB_ID=844076``

New Features
~~~~~~~~~~~~

  * finagle-core: Added gauge, "scheduler/blocking_ms" measuring how much time,
    in milliseconds, the ``com.twitter.concurrent.Scheduler`` is spending doing blocking
    operations on threads that have opted into tracking. This also moves the
    "scheduler/dispatches" gauge out of TwitterServer into Finagle. ``RB_ID=828289``

  * finagle-core: Added a FailureAccrualPolicy that marks an endpoint
    dead when the success rate in a specified time window is under the
    required threshold. ``RB_ID=829984``

  * finagle-core: `StackServer` now installs an `ExpiringService` module by default. This
    allows servers to have control over session lifetime and brings the `StackServer` to
    feature parity with `ServerBuilder`.  ``RB_ID=837726``

  * finagle-exp: Changed DarkTrafficFilter to forward interrupts to dark service. ``RB_ID=839286``

  * finagle-http: ContextFilter and Dtab-extractor/injector logic has been moved from
    the http dispatchers into the client and server stacks. ``RB_ID=840600``

  * finagle-mysql: Added a `withMaxConcurrentPreparedStatements` method to the client which lets you
    specify how many prepared statements you want to cache at a time.  ``RB_ID=833970``

  * finagle-redis: Adds support for scripting commands. ``RB_ID=837538``

  * finagle-netty4: SOCKS5 proxy support. ``RB_ID=839856``

  * finagle-zipkin-core: A new module containing most of the functionality
    from finagle-zipkin, leaving finagle-zipkin with only Scribe specific code
    and a service loader. This allows for other transports to be implemented
    in separate modules. For example the upcoming finagle-zipkin-kafka.
    ``RB_ID=840494``

  * finagle-thriftmux: Introduce a Netty4 implementation of mux and thrift-mux.
    ``RB_ID=842869``

Runtime Behavior Changes
~~~~~~~~~~~~~~~~~~~~~~~~

  * finagle-core: For SSLEngine implementations supplied via configuration or
    created by Finagle, the setEnableSessionCreation method is no longer called.
    The supplied value, true, is the default for JSSE implementations, and for
    other engines this can be an unsupported operation. ``RB_ID=845765``

  * finagle-core: Pipelined protocols (memcached, redis) no longer prevent
    connections from being cut by interrupts.  Instead, interrupts are masked
    until a subsequent ten second timeout has expired without a response in the
    pipeline. ``RB_ID=843153``

  * finagle-core: MonitorFilter now installs the parameterized monitor, and will
    no longer fail the request automatically if any exception is thrown
    synchronously (like if an exception is thrown in an onSuccess or onFailure
    block).  This removes a race, and makes Finagle more deterministic.
    ``RB_ID=832979``

6.35.0
------

Deprecations
~~~~~~~~~~~~
  * finagle: remove unused finagle-validate and finagle-testers packages. ``RB_ID=818726``

Runtime Behavior Changes
~~~~~~~~~~~~~~~~~~~~~~~~

  * finagle-core: DeadlineFilter is now per-connection, so the max rejection percentage
    is not shared across clients. This prevents a single client from exceeding the rejection
    budget. ``RB_ID=813731``.

  * finagle-core: The use of keytool in PEMEncodedKeyManager has been removed and instead the
    keystore is being loaded from the pkcs12 file. ``RB_ID=832070``

  * finagle-http: Local Dtabs are now encoded into the `Dtab-Local` header.  `X-Dtab` headers
    may still be read but should be considered deprecated. ``RB_ID=815092``

  * finagle-thrift: Removed duplicate "thrift" label on Thrift/ThriftMux scrooge-related
    server stats. ``RB_ID=816825``

Breaking API Changes
~~~~~~~~~~~~~~~~~~~~
  * finagle-redis: Deprecated ChannelBuffer exposing apis for string commands. ``RB_ID=817766``.

  * finagle-core: DefaultClient has been removed. Implementors should prefer `c.t.f.StackClient`
    ``RB_ID=812681``.

  * finagle-core: When a client is created, its server set resolution is started eagerly.
    ``RB_ID=806940``

  * finagle-core: Dentry now takes a Dentry.Prefix instead of a Path. ``RB_ID=813914``

  * finagle-core: Remove `*.client.withTransport.socksProxy` param as part of the initiative to
    move to CLI flags based configuration for SOCKS. ``RB_ID=842512``

  * finagle-thrift/thriftmux: Thrift servers constructed using `Thrift.serveIface` now use
    `Thrift.server.serveIface`. ThriftMux servers constructed using `ThriftMux.serveIface` now use
    `ThriftMux.server.serveIface`. ``RB_ID=824865``

  * finagle-cache-resolver: `c.t.f.cacheresolver.ZookeeperCacheNodeGroup` has been removed from the
    API since we no longer check for the zookeeper data for the cache pool size to refresh for the
    changes in the serverset. ``RB_ID=811190``

New Features
~~~~~~~~~~~~

  * finagle-http: http 1.1 running on netty4 is configurable via `c.t.finagle.netty4.http.exp.Netty4Impl`.
    It has not been tested in production and should be considered beta software. ``RB_ID=828188``

  * finagle-core: Multi-line Dtabs may now contain line-oriented comments beginning with '#'.
    Comments are omitted from parsed Dtabs. ``RB_ID=818752``

  * finagle-http: new stack params MaxChunkSize, MaxHeaderSize, and MaxInitialLineLength
    are available to configure the http codec. ``RB_ID=811129``

  * finagle-mux: Mux now has support for fragmenting Tdispatch and Rdispatch payloads.
    This helps with head-of-line blocking in the presence of large payloads and allows
    long transmissions to be interrupted. ``RB_ID=794641``.

  * finagle-core: Dtabs allow wildcard path elements in prefixes. ``RB_ID=813914``

  * finagle-netty4: HTTP proxy support for any Finagle Netty 4 client. ``RB_ID=819752``

  * finagle-core: Gauge for dns resolutions awaiting lookups. ``RB_ID=822410``

Bug Fixes
~~~~~~~~~

  * finagle-http: Ensure that service closure is delayed until chunked response bodies
    have been processed. ``RB_ID=813110``

  * finagle-stats: Ensure that histogram snapshotting does not fall behind if snapshot()
    is not called at least once per interval. ``RB_ID=826149``

6.34.0
------

Runtime Behavior Changes
~~~~~~~~~~~~~~~~~~~~~~~~

  * finagle-core: GenSerialClientDispatcher fails pending and subsequent requests when
    its underlying transport closes. ``RB_ID=807590``

New Features
~~~~~~~~~~~~

  * finagle-core: Include upstream/downstream addresses/client ids and request trace id
    in exceptions that extend `c.t.f.HasRemoteInfo` (including `c.t.f.SourcedException`),
    accessible via the `remoteInfo` value. ``RB_ID=797082``

  * finagle-core: Introduce `c.t.f.service.ResponseClassifier` for HTTP servers,
    which allows developers to give Finagle the additional application specific knowledge
    necessary in order to properly classify responses.``RB_ID=800179``

  * finagle: Export two new histograms: `request_payload_bytes` and `response_payload_bytes`
    for the following protocols: HTTP (non-chunked), Mux, ThriftMux and Thrift. ``RB_ID=797821``

  * finagle-core: Define `c.t.f.Address` to represent an endpoint's physical location.
    Resolvers and namers may attach metadata such as weight to individual endpoint addresses.
    ``RB_ID=792209``

  * finagle-http: Introduce convenience extractors to pattern match `c.t.f.http.Response.status`
    against the different categories. ``RB_ID=802953``

  * finagle-http: Add `toBoolean` method in `StringUtil` to parse strings to boolean consistently.
    ``RB_ID=804056``

  * finagle-http: Servers now actually decompress requests when decompression is turned on.
    ``RB_ID=810629``

  * finagle-redis: Add support for SENTINEL commands. ``RB_ID=810663``

  * finagle-redis: Support for Pub/Sub. ``RB_ID=810610``

Breaking API Changes
~~~~~~~~~~~~~~~~~~~~

  * finagle-core: `c.t.f.Codec.prepareConnFactory(ServiceFactory)` is marked `final`, override
    `c.t.f.Codec.prepareConnFactory(ServiceFactory, Stack.Params)` instead. ``RB_ID=797821``

  * finagle-core: `c.t.f.Codec.newClientDispatcher(Transport)` is marked `final`, override
    `c.t.f.Codec.newClientDispatcher(Transport, Stack.Params)` instead. ``RB_ID=797821``

  * finagle-core: Removed deprecations: ``RB_ID=800974``
    - Removed `c.t.f.Service.release`, replace usage with `Service.close()`.
    - Removed `c.t.f.ServiceFactory.make`, replace usage with `ServiceFactory.apply`.
    - Removed `c.t.f.ProxyServiceFactory`, replace usage with `ServiceFactoryProxy`.
    - Removed deprecated `c.t.f.service.FailureAccrualFactory` constructor.
    - Removed `c.t.f.netty3.ChannelBufferBuf.apply`, replace usage with `ChannelBufferBuf.Owned.apply`.
    - Removed `c.t.f.util.InetAddressUtil.Loopback`, replace usage with `java.net.InetAddress.getLoopbackAddress`.
    - Removed `c.t.f.tracing.TracingFilter`, replace usage with `TraceInitializationFilter` and `(Client|Server)TracingFilter`.

  * finagle-core: `c.t.f.Addr.Bound.addr` type changed from `Set[SocketAddress]` to
    `Set[c.t.f.Address]`. We provide a migration guide below for the most common cases.

    Callers of `c.t.f.Addr.Bound.addr` must handle `Set[c.t.f.Address]` instead of
    `Set[SocketAddresses]`. If you do something with the `SocketAddress` and expect the underlying
    type to be `InetSocketAddress`, use `c.t.f.Address.Inet.addr` to get the underlying
    `InetSocketAddress`.

    `c.t.f.Addr` constructors and `c.t.f.Name.bound` method now accept `c.t.f.Address` instead
    of `SocketAddress`. For most cases, wrapping the `InetSocketAddress` in an `Address.Inet`
    will fix the compile error.

    Any other `SocketAddress` subclass is currently incompatible with `c.t.f.Address`. Instead,
    you should encode any additional information in the metadata field of `c.t.f.Address.Inet`
    or `c.t.f.exp.Address.ServiceFactory`. ``RB_ID=792209``

  * finagle-core: Delete `c.t.f.ServiceFactorySocketAddress` and replace usages with
    `c.t.f.exp.Address.ServiceFactory`. ``RB_ID=792209``

  * finagle-core: Delete `c.t.f.WeightedSocketAddress` and instead use
    `c.t.f.addr.WeightedAddress` to represent address weights. ``RB_ID=792209``

  * finagle-core: `c.t.f.builder.ClientBuilder.hosts` takes a Seq of `InetSocketAddress` instead of
    `SocketAddress`. If you get a compile error, change the static type to `InetSocketAddress` if
    you can. Otherwise, cast it at runtime to `InetSocketAddress`. ``RB_ID=792209``

  * finagle-core: `c.t.f.client.Transporter.EndpointAddr` takes a `c.t.f.Address` as its
    parameter instead of `SocketAddress`. ``RB_ID=792209``

  * finagle-core: `c.t.f.service.FauilureAccrualFactory.Param(FailureAccrualPolicy)` is removed -
    it's not safe to configure Failure Accrual with a shareable instance of the policy, use
    `() => FailureAccrualPolicy` instead. ``RB_ID=802953``

  * finagle-core: `$Client.withSessionQualifier.failureAccrualPolicy` has been removed from the API
    since it enables an experimental feature (use Stack's `.configured` API instead). ``RB_ID=802953``

  * finagle-core: `c.t.f.service.exp.FailureAccrualPolicies` (Java-friendly API) has been removed -
    use `c.t.f.service.exp.FailureAccrualPolicy` instead.

  * finagle-core: DefaultServer is removed. Protocol implementors should use StackServer instead.
    ``RB_ID=811918``

  * finagle-memcached: `c.t.f.memcached.protocol.text.Memcached` no longer takes a `StatsReceiver`,
    pass it to a `(Client/Server)Builder` instead. ``RB_ID=797821``

  * finagle-redis: `c.t.f.redis.Redis` no longer takes a `StatsReceiver`, pass it to a
    `(Client/Server)Builder` instead. ``RB_ID=797821``

  * finagle-core: `c.t.f.http.MapHeaderMap` no longer takes a `mutable.Map[String, Seq[String]]` as
    a constructor parameter. `apply` method provides a similar functionality.

Bug Fixes
~~~~~~~~~

  * finagle-core: Fixed `getAll` method on `c.t.f.http.MapHeaderMap`, now it is case insensitive.
    `apply` method was altering the provided header names. This is fixed it is now possible to
    iterate on the original header names.

6.33.0
------

New Features
~~~~~~~~~~~~

  * finagle-core: Introduce the `c.t.f.service.PendingRequestFactory` module in the client Stack.
    The module allows clients to limit the number of pending requests per connection. It is disabled
    by default. ``RB_ID=795491``

  * finagle-core: Introduce the `c.t.f.filter.ServerAdmissionControl` module in the server Stack,
    which is enabled through the param `c.t.f.param.EnableServerAdmissionControl`. Users can define
    their own admission control filters, which reject requests when the server operates beyond
    its capacity. These rejections apply backpressure and allow clients to retry requests on
    servers that may not be over capacity. The filter implementation should define its own logic
    to determine over capacity. One or more admission control filters can be installed through
    the `ServerAdmissionControl.register` method. ``RB_ID=776385``

  * finagle-core: Introduce `c.t.f.service.ResponseClassifier` which allows developers to
    give Finagle the additional application specific knowledge necessary in order to properly
    classify them. Without this, Finagle can only safely make judgements about transport
    level failures. This is now used by `StatsFilter` and `FailureAccrualFactory` so that
    application level failures can be used for both success metrics and failure accrual.
    ``RB_ID=772906``

  * finagle-core: Added a new 'Endpoints' section on client pages, listing the weights, paths,
    and resolved endpoints for each dtab.``RB_ID=779001``

  * finagle-core: Introduce discoverable stack params which are available on every client/server
    via the `with`-prefixed methods. ``RB_ID=781833``

  * finagle-memcached: Added `c.t.f.memcached.BaseClient.checkAndSet` which exposes the difference
    between a conflict and a not found result.

  * finagle-mux: Add a Wireshark dissector that can decode Mux messages. ``RB_ID=779482``

  * finagle-stats: Define flag `c.t.f.stats.statsFilterFile` as GlobalFlag[Set[File]] to take
    comma-separated multiple files. ``RB_ID=793397``

  * finagle-mux: Tinit/Rinit are now available and permit feature negotiation. ``RB_ID=793350``

Deprecations
~~~~~~~~~~~~

  * finagle-memcached: `c.t.f.memcached.BaseClient.cas` is deprecated in favor of the richer
    `checkAndSet` method.

Breaking API Changes
~~~~~~~~~~~~~~~~~~~~

  * finagle-core: All the deprecated exceptions from `Exceptions.scala` have been removed.
    ``RB_ID=774658``
  * finagle-thrift: Remove the `framed` attributes from `c.t.f.Thrift.Client` and
    `c.t.f.Thrift.Server`.  This behavior may now be controlled with `c.t.f.Thrift.param.Framed`.
  * finagle-core: Unused `c.t.f.builder.NonShrinkingCluster` has been removed.
    ``RB_ID=779001``

  * finagle-thrift: `c.t.f.ThriftRichClient` has a new abstract protected method
    `responseClassifier: ResponseClassifier`. If your implementation does not need
    this, you can implement it with `ResponseClassifier.Default`. ``RB_ID=791470``

Runtime Behavior Changes
~~~~~~~~~~~~~~~~~~~~~~~~

  * finagle-thrift,thriftmux: Deserialization of Thrift responses now happens as part
    of service application which means that it will now be part of the latency reported by
    `StatsFilter`. The actual latency as perceived by clients will not have changed, but
    for clients that spend significant time deserializing and do not have higher level
    metrics this may come as a surprise. ``RB_ID=772931``

  * finagle-mux,thriftmux: The default `closeTimeout` in ping based failure detection
    is changed from Duration.Top to 4 seconds, to allow a session to be closed by default
    when a ping response times out after 4 seconds. This allows sessions to be reestablished
    when there may be a networking issue, so that it can choose an alternative networking
    path instead. ``RB_ID=773649``

Breaking API Changes
~~~~~~~~~~~~~~~~~~~~

  * finagle-thrift: Remove the `framed` attributes from `c.t.f.Thrift.Client` and
    `c.t.f.Thrift.Server`.  This behavior may now be controlled with `c.t.f.Thrift.param.Framed`.

6.32.0
------

NOT RELEASED

6.31.0
------

New Features
~~~~~~~~~~~~

  * finagle-core: `c.t.f.Server` now has a `serveAndAnnounce` method that accepts a `SocketAddress`
    as an address. ``RB_ID=758862``

  * finagle-core: `c.t.f.service.Retries` now supports adding delay between each automatic retry.
    This is configured via the `Retries.Budget`. ``RB_ID=768883``

  * finagle-core: FailureAccrualFactory now uses a FailureAccrualPolicy to determine when to
    mark an endpoint dead. The default policy, FailureAccrualPolicy.consecutiveFailures(),
    mimicks existing functionality, and FailureAccrualPolicy.successRate() operates on the
    exponentially weighted average success rate over a window of requests.``RB_ID=756921``

  * finagle-core: Introduce `c.t.f.transport.Transport.Options` to configure transport-level options
    (i.e., socket options `TCP_NODELAY` and `SO_REUSEADDR`). ``RB_ID=773824``

  * finagle-http: `c.t.f.http.exp.Multipart` now supports both in-memory and on-disk file uploads.
    ``RB_ID=RB_ID=769889``

  * finagle-netty4: Hello World. Introduce a `Listener` for Netty 4.1. This is still considered beta.
    ``RB_ID=718688``

  * finagle-netty4: Introduce `ChannelTransport` for Netty 4.1. ``RB_ID=763435``

  * finagle-thrift: `c.t.f.ThriftRichClient` implementations of `newServiceIface`
    method that accept a `label` argument to pass to the `ScopedStats` instance. ``RB_ID=760157``

  * finagle-stats: Added `c.t.f.stats` now has a `statsFilterFile` flag which will read a blacklist
    of regex, newline-separated values. It will be used along with the `statsFilter` flag for stats
    filtering. ``RB_ID=764914``

Deprecations
~~~~~~~~~~~~

  * finagle-core: the #channelFactory method of `c.t.f.builder.ServerBuilder` has been deprecated
    in favor of the `c.t.f.netty3.numWorkers` flag. ``RB_ID=718688``

Runtime Behavior Changes
~~~~~~~~~~~~~~~~~~~~~~~~

  * finagle-core: The behavior for `c.t.f.util.DefaultMonitor` has changed such that
    unhandled exceptions are propagated to `c.t.u.RootMonitor` except for
    `c.t.f.Failures` with a log `Level` below INFO. ``RB_ID=758056``

  * finagle-core: The metrics for requeues `requeue/requeues`, `requeue/budget` and
    `requeue/budget_exhausted` have moved under retries. They are now `retries/requeues`,
    `retries/budget` and `retries/budget_exhausted`. ``RB_ID=760213``

  * finagle-core: `c.t.f.service.RetryFilter` and `c.t.f.service.RetryExceptionsFilter`
    now default to using a `RetryBudget` to mitigate retry amplification on downstream
    services. The previous behavior can be achieved by explicitly passing in
    `RetryBudget.Infinite`. ``RB_ID=766302``

  * finagle-core: `c.t.f.factory.TrafficDistributor` now suppresses changes when a bound
    address is updated from a valid set to an error. Instead, it continues using stale
    data until it gets a successful update.

  * finagle-http: Unhandled exceptions from user defined HTTP services are now converted
    into very basic 500 responses so clients talking to those services see standard HTTP
    responses instead of a dropped connection. ``RB_ID=755846``

  * finagle-memcached: Moved metrics from underlying `KetamaPartitionedClient` for Memcached clients
    to share the same scope of the underlying finagle client. ``RB_ID=771691``

  * finagle-mux: `com.twitter.finagle.mux.ThresholdFailureDetector` is turned on by
    default. ``RB_ID=756213``

  * finagle-serversets: The `c.t.f.serverset2.Zk2Resolver` now surfaces `Addr.Pending`
    when it detects that its underlying ZooKeeper client is unhealthy. Unhealthy is defined
    as non-connected for greater than its 'unhealthyWindow' (which defaults to 5 minutes).
    ``RB_ID=760771``

  * finagle-serversets: The `c.t.f.serverset2.ZkSession` now uses an unbounded semaphore to
    limit to 100 outstanding zookeeper requests at any one moment. ``RB_ID=771399``


Breaking API Changes
~~~~~~~~~~~~~~~~~~~~

  * finagle-core: `BackupRequestLost` is no longer itself an `Exception`. Use
    `BackupRequestLost.Exception` in its place. ``RB_ID=758056``

  * finagle-core: Replaced `c.t.f.builder.ClientConfig.Retries` with
    `c.t.f.service.Retries.Policy`. ``RB_ID=760213``

  * finagle-core: A deprecated `c.t.f.CancelledReadException` has been removed.
    ``RB=763435``

  * finagle-http: `c.t.f.http.exp.Multipart.decodeNonChunked` has been removed from
    the public API. Use `c.t.f.http.Request.multipart` instead. Also
    `c.t.f.http.exp.Multipart.FileUpload` is no longer a case class, but base trait
    for `Multipart.InMemoryFileUpload` and `Multipart.OnDiskFileUpload`. ``RB_ID=769889``

  * finagle-mux: `c.t.f.FailureDetector.apply` method is changed to private scope,
    to reduce API surface area. Using `FailureDetector.Config` is enough to config
    session based failure detection behavior. ``RB_ID=756833``

  * finagle-mux: `closeThreshold` in `c.t.f.mux.FailureDetector.ThresholdConfig` is
    changed to `closeTimeout`, from an integer that was used as a multiplier to time
    duration. This makes it easier to config. ``RB_ID=759406``

Bug Fixes
~~~~~~~~~

  * finagle-thrift: `c.t.f.ThriftRichClient` scoped stats label is now threaded
    properly through `newServiceIface` ``RB_ID=760157``

6.30.0
------

New Features
~~~~~~~~~~~~

  * finagle-core: `com.twitter.finagle.client.LatencyCompensator` allows its
    default Compensator value to be set via an API call. This allows
    libraries to set defaults for clients that have not configured this module.
    ``RB_ID=750228``

  * finagle-core: New Resolver `com.twitter.finagle.FixedInetResolver` extends
    InetResolver by caching successful DNS lookups indefinitely. It's scheme is 'fixedinet'.
    This is used by clients or resolvers that do not want or expect
    host->ip map changes (such as the zk2 resolver and twemcache client).
    ``RB_ID=753712``

Runtime Behavior Changes
~~~~~~~~~~~~~~~~~~~~~~~~

  * finagle-core: `RetryPolicy.tries` now uses jittered backoffs instead of
    having no delay. ``RB_ID=752629``

  * finagle-core: `FailureAccrualFactory` uses jittered backoffs as the duration
    to mark dead for, if `markDeadFor` is not configured. ``RB_ID=746930``

  * finagle-core: The transit latency (transit_latency_ms) and deadline budget
    (deadline_budget_ms) stats are now only recorded for servers, not for
    clients anymore, since they're only meaningful for servers. ``RB_ID=75268``

  * finagle-http: Clients sending requests with payloads larger than the server
    accepts (default 5MB) now receive a HTTP 413 response instead of a channel
    closed exception.  ``RB_ID=753664``

Breaking API Changes
~~~~~~~~~~~~~~~~~~~~

  * finagle-core: `TimerFromNettyTimer` is renamed to `HashedWheelTimer` and
    the constructor accepting `org.jboss.netty.util.Timer` made private. For
    compatibility, `HashedWheelTimer` has additional constructors to match
    those provided by `org.jboss.netty.util.HashedWheelTimer`. ``RB_ID=748514``

  * finagle-httpx / finagle-httpx-compat: Renamed to finagle-http and
    finagle-http-compat respectively. This changes the package names, e.g.:
    com.twitter.finagle.httpx to com.twitter.finagle.http. ``RB_ID=751876``

  * finagle-core: Marked `HandletimeFilter` private[finagle], and renamed it to
    `ServerStatsFilter`. ``RB_ID=75268``

  * finagle-zipkin: Drop `c.t.zipkin.thrift.Annotation.duration` and associated thrift field
    `c.t.f.thrift.thrift.Annotation.duration`. ``RB_ID=751986``

  * finagle-stress: Project has been removed from Finagle. ``RB_ID=752201``

  * finagle-swift: Project has been moved off of Finagle to
    https://github.com/finagle/finagle-swift . ``RB_ID=752826``

6.29.0
------

Deprecations
~~~~~~~~~~~~

  * finagle-http: Deprecated in favour of finagle-httpx and now removed.

New Features
~~~~~~~~~~~~

  * finagle-core: Provides a `RetryFilter` which takes a
    `RetryPolicy[(Req, Try[Rep])]` and allows you to retry on both "successful"
    requests, such as HTTP 500s, as well as failed requests. The `Req`
    parameterization facilitates using the request to determine if retrying is
    safe (i.e. the request is idempotent).

  * finagle-httpx: Experimental support `multipart/form-data` (file uploads)
    decoding via `c.t.f.httpx.exp.Multipart`. ``RB_ID=730102``

Runtime Behavior Changes
~~~~~~~~~~~~~~~~~~~~~~~~

  * finagle-core: `InetResolver.bind` will now succeed if any hostname resolution
    succeeds. Previous behavior required that all hosts are successfully resolved.
    ``RB_ID=737748``

  * finagle-core: DNS lookups in InetResolver are no longer cached
    within Finagle according to `networkaddress.cache.ttl`; we rely
    instead on however caching is configured in the JVM and OS. ``RB_ID=735006``

  * finagle-core: After being revived, a `FailureAccrualFactory` enters a
    'probing' state wherein it must successfully satisfy a request before
    accepting more. If the request fails, it waits for the next `markDeadFor`
    period. ``RB_ID=747541``

  * finagle-serversets: DNS lookups in Zk2Resolver are no longer
    cached within Finagle according to `networkaddress.cache.ttl`;
    instead they are cached indefinitely. ``RB_ID=735006``

  * finagle-redis: c.t.f.Redis now uses a pipelined dispatcher along with
    a concurrent load balancer to help eliminate head-of-line blocking.

Breaking API Changes
~~~~~~~~~~~~~~~~~~~~

  * finagle-core: `RetryingFilter`, which takes a RetryPolicy[Try[Nothing]]` and
    is invoked only on exceptions, has been renamed to `RetryExceptionsFilter`.
    `RetryExceptionsFilter` is a subclass of `RetryFilter`, which takes a
    `RetryPolicy[(Req, Try[Rep])]` and allows you to retry on both "successful"
    requests, such as HTTP 500s, as well as failed requests. The `Req`
    parameterization facilitates using the request to determine if retrying is
    safe (i.e. the request is idempotent).

  * finagle-core: Name.all is now private to `com.twitter.finagle`.

  * finagle-memcached: Unified stack-based construction APIs and cleanup internal
    constructors. In particular, `KetamaClient` was removed and `KetamaPartitionClient`
    and `KetamaFailureAccrualFactory` are now sealed inside Finagle. See
    [[com.twitter.finagle.Memcached]] for how to construct a finagle-memcached client.

  * finagle-redis: Port the c.t.f.Redis protocol object to the StackClient API.
    A redis client can now be constructed and configured like the rest of the
    finagle subprojects.

6.28.0
------

New Features
~~~~~~~~~~~~

Runtime Behavior Changes
~~~~~~~~~~~~~~~~~~~~~~~~

  * finagle-core: Weights are no longer supported by the load balancers. They are moved
    one level above and interpreted by a new module, the `TrafficDistributor`. This
    frees the balancers to have non-linear load metrics. It also changes the semantics
    of weights. They are now normalized by size of endpoints that share the same weight
    and interpreted proportional to offered load (however, they can still be though of,
    roughly, as multipliers for traffic). ``RB_ID=677416``

  * finagle-core: The RequestSemaphoreFilter now sheds load by dropping the tail of the queue
    and failing it with a `Failure.Restartable`. Previously, the filter had an unbounded
    queue but now the default size is 0 (i.e. no queueing). The dropped requests are in
    turn requeued by Finagle clients with protocol support (e.g. Http, ThriftMux).
    ``RB_ID=696934``

  * finagle-core: `ServerBuilder.ServerConfig.BindTo`, `ServerBuilder.ServerConfig.MonitorFactory`,
    and `ServerBuilder.ServerConfig.Daemonize`, are now private to `com.twitter.finagle.builder`. ``RB_ID=730865``

  * finagle-memcachedx: Renamed to finagle-memcached.

  * finagle-stats: Standard deviation ("$statName.stddev") is no longer exported.
    ``RB_ID=726309`` (follow up to ``RB_ID=717647``)

  * finagle-serversets: `namer/bind_latency_us` stat now counts only
    time in name resolution, not service acquisition.
    `namer/{dtabcache,namecache,nametreecache}/misstime_ms` stats are
    no longer exported. ``RB_ID=730309``

Breaking API Changes
~~~~~~~~~~~~~~~~~~~~

  * finagle-core: `c.t.f.jsr166y` has been replaced with Java 7 API. finagle: Replace JSR166y
    with Java 7 API. ``RB_ID=720903``

  * finagle-core: `LoadBalancerFactory` no longer takes endpoints with weights as
    per the decoupling mentioned in runtime changes. ``RB_ID=677416``

  * finagle-core: `RequestSemaphoreFilter.Param` now accepts a `com.twitter.concurrent.AsyncSemaphore`
    instead of an integer representing the max concurrency. ``RB_ID=696934``

  * finagle-core: removed `c.t.f.asyncDns` flag and `c.t.f.SyncInetResolver`; DNS resolution is
    now always asynchronous. ``RB_ID=734427``

  * finagle-core: `ClientBuilder.ClientConfig.DefaultParams`, `ClientBuilder.ClientConfig.DestName`,
    `ClientBuilder.ClientConfig.GlobalTimeout`, `ClientBuilder.ClientConfig.Daemonize`, and
    `ClientBuilder.ClientConfig.MonitorFactory` are now private to `com.twitter.finagle.builder`.
    `ClientBuilder.ClientConfig.Retries` is now private to `com.twitter`. ``RB_ID=727245``

  * finagle-httpx: `Method` no longer has an extractor. To access the name of
    custom methods, use `toString`. ``RB_ID=722913``

  * finagle-mux: `c.t.f.mux.exp.FailureDetector` and `c.t.f.mux.exp.sessionFailureDetector` are
    moved out of exp package into mux package. ``RB_ID=725350``

6.27.0
------

New Features
~~~~~~~~~~~~

  * finagle-http: Support nacks between Finagle Http clients and servers. When a server fails
    with retryable exceptions (exceptions wrapped by `Failure.rejected`), it sends back a "Nack"
    response, i.e. 503 Response code with a new "finagle-http-nack" header. This allows clients
    to safely retry failed requests, and keep connections open. ``RB_ID=705948``

Runtime Behavior Changes
~~~~~~~~~~~~~~~~~~~~~~~~

  * finagle-core: FailFast parameter renamed from `onOrOff` to `enabled`. ``RB_ID=720781``

  * finagle-core: When evaluating NameTree unions, return components of the union in Ok state rather
    than waiting for all components to be Ok. This enables resilience of unions when part of the
    tree cannot be resolved. ``RB_ID=697114``

  * finagle-stats: Standard of deviation is no longer calculated. It is exported as a constant 0.0
    for "$statName.stddev". ``RB_ID=717647``

Breaking API Changes
~~~~~~~~~~~~~~~~~~~~
  * finagle-stream: Introduce StreamRequest as a replacement for Netty's
    HttpRequest, and converted the rest of the public API to not leak
    other Netty types (notably ChannelBuffer is replaced by Buf). ``RB_ID=695896``

  * finagle-core: Dtab does not implement the Namer interface anymore. Use
    `c.t.f.naming.DefaultInterpreter` to bind a name via a Dtab. Support for Dtab entries starting
    with /#/ has been removed. `c.t.f.Namer.bindAndEval` has been removed. Use
    `c.t.f.Namer.resolve` instead. ``RB_ID=711681``

  * finagle: `LoadService` and `ThriftRichClient` migrated off of deprecated `ClassManifest`
    to `ClassTag`. ``RB_ID=720455``

6.26.0
-------

Deprecations
~~~~~~~~~~~~

  * finagle-memcached: Deprecated in favor of finagle-memcachedx and now removed.

New Features
~~~~~~~~~~~~

  * finagle-httpx: Support nacks between Finagle Http clients and servers. When a server fails
    with retryable exceptions (exceptions wrapped by `Failure.rejected`), it sends back a "Nack"
    response, i.e. 503 Response code with a new "finagle-http-nack" header. This allows clients
    to safely retry failed requests, and keep connections open. ``RB_ID=670046``

Breaking API Changes
~~~~~~~~~~~~~~~~~~~~
  * finagle-core: Moved netty3 specific things into a netty3 namespace. For
    these symbols, the namespace translation follows this pattern:
    `c.t.f.$MODULE._ => c.t.f.netty3.$MODULE._.` ``RB_ID=691746``

  * finagle-core: Define `WeightedSocketAddress` as a case class. Add
    `WeightedSocketAddress.extract` method to extract weight. ``RB_ID=614228``

  * finagle-core: Constructing a new Balancer that can be injected into a Finagle client
    was unnecessarily complex and non-uniform. We removed the legacy constructors around
    defining the collection of endpoints and simplified the interface to `LoadBalancerFactory`.
    Now, `com.twitter.finagle.loadbalancer.Balancers` defines the collection of balancer
    constructors. ``RB_ID=660730``

  * finagle-core: Aperture can no longer be enabled via command line flags. Configuring
    per-client settings globally is generally not a good idea and we're working to remove
    these flags from Finagle. Use the constructors in `com.twitter.finagle.loadbalancer.Balancers`
    to create an instance that can be injected into a client. ``RB_ID=663194``

  * finagle-core: The default load balancer has changed to p2c from heap. ``RB_ID=693450``

  * finagle-core: `Service.isAvailable` and `ServiceFactory.isAvailable` is finalized.
    `Service.status` and `ServiceFactory.status` supersedes `isAvailable` usage since 6.24.0 release.
    ``RB_ID=678588``

  * finagle-core: `ClientBuilder.failureAccrual` method is removed. Use `ClientBuilder.failureAccrualFactory`
    instead. ``RB_ID=689076``

  * finagle-core: Stack param `ClientBuilder.ClientConfig.FailureAccrualFac` is removed.
    Use `ClientBuilder.failureAccrualFactory` instead. ``RB_ID=689076``

  * finagle-exception: `com.twitter.finagle.exception.ExceptionReporter` is no longer used
    as the default `com.twitter.finagle.util.ReporterFactory`. ``RB_ID=674646``

  * finagle-kestrel: Replace deprecated finagle-kestrel package with finagle-kestrelx.
    ``RB_ID=667920``

  * finagle-core: Add new method `noFailureAccrual` on `ClientBuilder` that completely disables
    `FailureAccrualFactory` in the underlying stack. ``RB_ID=689076``

New Features
~~~~~~~~~~~~

- finagle-thrift: Support for finagle Services per thrift method.

6.25.0
------

Breaking API Changes
~~~~~~~~~~~~~~~~~~~~

  * finagle-core: `c.t.f.builder.Server` now implements `c.t.f.ListeningServer`.

  * finagle-core: `c.t.f.Server.serveAndAnnounce` with a `ServiceFactory` had
    its first argument renamed to `name` from `forum`.

  * finagle-core: Add an attribute map to `c.t.f.Addr.Bound`.

  * finagle-core: `c.t.f.builder.ClientConfig.FailFast` has moved to
    `c.t.f.FailFastFactory.FailFast`.

  * finagle-core: NoBrokersAvailableException now has two Dtab constructor
    arguments, both the base and local Dtabs.

  * finagle-core: `c.t.f.Failure` convenience constructors (e.g., `Failure.Cause`,
    `Failure.Rejected`) were removed in favor of uniform flag treatment, and clean
    separation of attributes from interpretation of those attributes.

  * finagle-core: `ExitGuard` usage is now private to finagle.

  * finagle-core: `c.t.f.service.TimeoutFilter.module` is now split into
    `TimeoutFilter.clientModule` and `TimeoutFilter.serverModule`.

  * finagle-core: remove deprecated `c.t.f.builder.ClientBuilder.stack` taking a
    `Stack.Params => Client[Req1, Rep1]`.

  * finagle-core: StackRegistry.Entry takes different constructor arguments, and the
    name has been bundled in with the Stack.Params.  StackRegistry.Entry is only used
    internally, so this should be relatively inexpensive.  Similarly, StackRegister#register
    has also had a small change to its method signature along the same lines.

  * finagle-http: deprecated methods in `c.t.f.http.HttpMessageProxy` have been removed.

  * finagle-memcached / finagle-memcachedx: move TwitterCacheResolver
    and related objects to new finagle-cacheresolver package.

  * finagle-memcached / finagle-memcachedx: failureAccrual param in ReplicationClient
    is changed from type (Int, Duration) to (Int, () => Duration), to allow flexibility
    to config duration. Also see `markDeadFor` change in finagle-core in the "New Features"
    section below.

  * finagle-memcached / finagle-memcachedx: MigrationClientTest now uses
    ServerCnxnFactory from com.twitter.zk rather than NIOServerCnxn.Factory from
    org.apache.zookeeper.server.

  * finagle-mux: `c.t.f.mux.RequestNackedException` is removed in favor of a standard
    Failure (`c.t.f.Failure.Rejected`).

  * finagle-ostrich4: Switched dependency to finagle-httpx from finagle-http.

  * finagle-serversets: ZkInstance in tests now uses ServerCnxnFactory from
    com.twitter.zk rather than NIOServerCnxn.Factory from
    org.apache.zookeeper.server.

  * finagle-stats: Switched dependency to finagle-httpx from finagle-http.

  * finagle-mysql: PreparedStatements are now more type-safe! The type signature of
    PreparedStatements has changed from Seq[Any] => Future[Result] to Seq[Parameter] =>
    Future[Result]. Parameter represents objects that are serializable by finagle-mysql.
    In most cases, scalac should transparently wrap your arguments in Parameter when
    applying a PreparedStatement. However, in cases where this doesn't happen you
    can explicitly wrap them using `Parameter.wrap`.

Runtime Behavior Changes
~~~~~~~~~~~~~~~~~~~~~~~~

  * finagle-core: `com.twitter.finagle.service.StatsFilter` no longer requires a
    `com.twitter.finagle.stats.RollupStatsReceiver` for correct behaviour, and
    providing one will double count failures.

  * finagle-core: `com.twitter.finagle.factory.TimeoutFactory` will fail with
    a retryable `com.twitter.finagle.Failure` when it times out.

  * finagle-core: `com.twitter.finagle.pool.WatermarkPool` will fail with
    an interrupted `com.twitter.finagle.Failure` when it is interrupted while
    waiting or trying to establish a connection.  It has previously failed with
    a `com.twitter.finagle.WriteException` when trying to establish a
    connection, but it's incorrect to retry on an interruption.

  * finagle-core: `com.twitter.fiangle.RetryPolicy`'s `RetryableWriteException`
    and `WriteExceptionsOnly` will not retry on `com.twitter.finagle.Failure`s
    that are marked `InterruptedBy`, even if they are `Retryable`.

  * finagle-core: The error message provided by `c.t.f.NoBrokersAvailableException`
    prints both the base and local Dtabs.

  * finagle-core: Stats produced by `com.twitter.finagle.factory.BindingFactory`
    are now scoped with the "namer" prefix rather than "interpreter". The total
    latency associated with Name binding is now recorded in the "bind_latency_ms"
    stat.

  * finagle-core: The "service_creation/service_acquisition_latency_ms" stat
    produced by `com.twitter.finagle.factory.StatsFactoryWrapper` no longer
    includes time spent in name resolution, which is now covered by
    "namer/bind_latency_us" as discussed above.

  * finagle-core: added transit_latency_ms and deadline_budget_ms stats.

  * finagle-core: Automatic retries (requeues) are now credited as a ratio of
    requests over a window of time, instead of a fixed limit. The stats scope
    has also changed from "automatic" to "requeues".

Deprecations
~~~~~~~~~~~~

  * finagle-core: `c.t.f.builder.Server.localAddress` is deprecated in favor of
    `c.t.f.ListeningServer.boundAddress`.

New Features
~~~~~~~~~~~~

  * finagle-core: `Fail fast <https://twitter.github.io/finagle/guide/FAQ.html#why-do-clients-see-com-twitter-finagle-failedfastexception-s>`_
    is now `configurable <https://twitter.github.io/finagle/guide/FAQ.html#configuring-finagle6>`_
    on Stack-based clients via the `com.twitter.finagle.FailFastFactory.FailFast` param.

  * finagle-core: `com.twitter.finagle.service.StatsFilter` is now configurable with an
    `com.twitter.finagle.stats.ExceptionStatsHandler` to customize how failures are recorded.

  * finagle-core: It should be safe to match on `com.twitter.finagle.Failure.InterruptedBy`
    to tell if a `com.twitter.util.Future` failed due to being interrupted.

  * finagle-core: `markDeadFor` in c.t.f.service.FailureAccrualFactory.Param is changed from
    Duration type to () => Duration. So it's flexible for clients to pass in a function that
    specifies Duration. For example, c.t.f.service.FailureAccrualFactory provides a function
    that adds perturbation in durations. Stack-based API and c.t.f.builder.ClientBuilder
    support both types for client configuration. For example,

    ::

      Thrift.client.configured(FailureAccrualFactory(5, () => 1.seconds))
      // or
      Thrift.client.configured(new FailureAccrualFactory(5, 1.seconds)).

    c.t.f.client.DefaultClient does not support Duration type in failureAccrual anymore.

  * finagle-core: improved Java compatiblity for `c.t.f.Stack.Params` / `c.t.f.Stack.Parameterized`.

  * finagle-core: Introduce the ability to add metadata to a bound `com.twitter.finagle.Addr`.

  * finagle-core: Introduce per-address latency compensation.  Clients may be configured with
    a 'Compensator' function that uses the client's address metadata to adjust connection and
    request timeouts.  This can be used, for instance, to account for speed-of-light latency
    between physical regions.

  * finagle-core: Introduce per-address stats scoping.  Clients may be configured with
    a `com.twitter.finagle.client.StatsScoping.Scoper` function that uses the client's
    address metadata to adjust the scope of client stats. This can be used, for instance,
    to properly scope client stats for a Name that resolves to a Union of distinct clusters.

  * finagle-core: A convenient method `Client.newService(dest: String, label: String)` was added.

  * finagle-core: ExitGuard now has an 'explainGuards' method to provide a human-readable
    description of exit guards that are still active.

  * finagle-http(x): Two missing params were added: `Decompression` and `CompressionLevel`. Both
    client and server may be configured with either `configured` method or `withDecompression`/
    `withCompressionLevel`.

  * finagle-mysql: Add support for MySQL transactions.

  * finagle-stats: A new HostStatsReceiver type is added and used for per host stats.
    It is loaded through LoadService and used by the Stack-based API as a default
    param. Per host stats can be turned on through `com.twitter.finagle.loadbalancer.perHostStats`
    flag, and is exported to the "/admin/per_host_metrics.json" route in twitter-server.

  * finagle-stats: Improved compatibility when migrating from
    `Ostrich <https://github.com/twitter/ostrich/>`_ stats via two flags:
    ``com.twitter.finagle.stats.useCounterDeltas=true`` and
    ``com.twitter.finagle.stats.format=ostrich``. If these flags are both set,
    HTTP requests to ``/admin/stats.json`` with the ``period=60`` query string
    parameter will replicate Ostrich's behavior by computing deltas on counters
    every minute and formatting histograms with the same labels Ostrich uses.

  * finagle-memcached(x): Add `c.t.f.memcached.Memcached` which provides a Stack
    based Memcache client that uses pipelining.

Bug Fixes
~~~~~~~~~

  * finagle-core: `c.t.f.Server.serveAndAnnounce` for a `Service` had its usage
    of `name` and `addr` transposed.

Miscellaneous Cleanup
~~~~~~~~~~~~~~~~~~~~~

  * finagle-protobuf: Move entire unused subproject to the `Finagle
    organization on GitHub <https://github.com/finagle/finagle-protobuf>`_.


6.24.0
------

Breaking API Changes
~~~~~~~~~~~~~~~~~~~~

  * finagle-core: Remove `c.t.f.client.StackClient.Role.loadBalancer`, which
    was unused and duplicated by `c.t.f.loadbalancer.LoadBalancerFactory.role`.

  * finagle-core: `c.t.f.Namer.orElse` was removed; composing Namers
    may be accomplished by constructing an appropriate Dtab.

  * finagle-core: removed experimental `enum` / `expand` from
    `c.t.f.Namer` and `alt` / `union` from `c.t.f.Dtab`.

  * finagle-http: Remove `c.t.f.http.CheckRequestFilter` along with
    `c.t.f.http.CheckHttpRequestFilter`. The functionality has been
    added to `c.t.f.http.codec.HttpServerDispatcher`. In addition,
    the codecError in `c.t.f.http.BadHttpRequest` has been replaced
    with the exception thrown by the HttpServerCodec.

  * finagle-httpx: Remove deprecated code, limited scope of access on internal
    classes.

  * finagle-mux: `c.t.f.mux.lease.exp.WindowedByteCounter` no longer
    calls `Thread.start()` in its constructor. This should be now be
    done by the caller.

  * finagle-mux: The experimental session API is discontinued.

  * finagle-mux: Introduce new Request and Response types for mux services.
    The new mux request includes a `destination` path so that, which corresponds
    to the `destination` field in Tdispatch requests. Furthermore, these new
    types expose `c.t.io.Buf` instead of Netty's ChannelBuffers.

  * finagle-thrift,finagle-thriftmux: `c.t.f.Thrift.Client`, `c.t.f.Thrift.Server`,
    `c.t.f.ThriftMux.Client` and `c.t.f.ThriftMux.Server` have their
    `TProtocolFactory` configured via a `c.t.f.thrift.param.ProtocolFactory`
    `Stack.Param`.

  * finagle-thriftmux: `c.t.f.ThriftMux.Client` now has its `ClientId`
    configured via a `c.t.f.thrift.param.ClientId` `Stack.Param`.


  * Traces (``com.twitter.finagle.tracing.Trace``) lose their local-state mutating methods:
    ``Trace.clear``, ``Trace.pushId``, ``Trace.setId``, ``Trace.setTerminalId``, ``Trace.pushTracer``,
    ``Trace.pushTracerAndSetNextId``,
    ``Trace.state_=``, and ``Trace.unwind``.
    Let-bound versions of these are introduced in their stead.
    This makes it simple to ensure that state changes are properly delimited;
    further, these are always guaranteed to be delimited properly by Finagle.

    ::

      Trace.setTracer(tracer)
      codeThatUsesTracer()

      // Let-bound version:
      Tracer.letTracer(tracer) {
        codeThatUsesTracer()
      }

  * Context handlers (``com.twitter.finagle.Context``) are removed.
    They are replaced by the use of marshalled request contexts
    (``com.twitter.finagle.context.Contexts.broadcast``).
    Marshalled request contexts do not require the use of service loading,
    so their use no longer requires build system coordination.
    We show Finagle's trace context:
    the first version uses the old context handler mechanism;
    the second uses ``Contexts.broadcast``.

    ::

      // The old context handler for Finagle's tracing context. Note that this
      // also required the file
      // finagle-core/src/main/resources/META-INF/services/com.twitter.finagle.ContextHandler
      // to contain the fully qualifed class path of the below object.
      class TraceContext extends ContextHandler {
        val key = Buf.Utf8("com.twitter.finagle.tracing.TraceContext")

        def handle(body: Buf) {
          // Parse 'body' and mutate the trace state accordingly.
        }

        def emit(): Option[Buf] = {
          // Read the trace state and marshal to a Buf.
        }
      }

      // New definition. No service loading required.
      private[finagle] val idCtx = new Contexts.broadcast.Key[TraceId] {
        val marshalId = Buf.Utf8("com.twitter.finagle.tracing.TraceContext")

        def marshal(id: TraceId): Buf = {
          // Marshal the given trace Id
        }

        def tryUnmarshal(body: Buf): Try[TraceId] = {
          // Try to marshal 'body' into a trace id.
        }
      }


Runtime Behavior Changes
~~~~~~~~~~~~~~~~~~~~~~~~

  * finagle-mux: Mark the ServiceFactory available again if the underlying
    Service is no longer available.  This permits it to be closed and reused.

  * finagle-mux: Rename the "lease_counter" counter to "leased" on mux clients.

Deprecations
~~~~~~~~~~~~

 * finagle-core: Deprecated the mechanisms of FailureAccrual that use
   factory Transformers.  It's better to just use the Params to
   configure the existing FailureAccrualFactory.  However, if you've
   actually written your own failure accrual transformer that's
   significantly different, then you can do stack.replace() to swap it
   in.

 * finagle-memcached: Have cas() operation return false on NotFound()
   state instead of throw IllegalStateException

New Features
~~~~~~~~~~~~

  * finagle-core: All `Stack.Param`s used in `ClientBuilder` and
    `ServerBuilder` are now publicly exposed for configuration
    parity.

  * finagle-mux: Drain mux servers properly, so that shutdowns can be
    graceful.

  * finagle-core: Introduce `Service.status` which supersedes
    `Service.isAvailable`. `Service.status` is a fine-grained
    health indicator. The default definition of
    `Service.isAvailable` is now defined in terms of
    `Service.status`; this definition will soon be made
    final.

  * finagle-mux: Inject bound residual paths into mux requests.

  * *Request contexts.* Request contexts replace the direct use of
    com.twitter.util.Local and of com.twitter.finagle.Context.
    Request contexts are environments of request-local bindings;
    they are guaranteed to be delimited by Finagle,
    and their API admits only properly delimited binding.
    They come in two flavors:
    Contexts.local are always local to handling a single request;
    bindings in Contexts.broadcast may be marshalled and transmitted across process
    boundaries where there is protocol support.
    Currently, both Thrift and Mux (and thus also ThriftMux)
    support marshalled contexts.
    See `com.twitter.finagle.contexts.Context` for more details.


6.23.0
------

Breaking API Changes
~~~~~~~~~~~~~~~~~~~~

  * finagle-core: `c.t.f.Stackable`s maintained state about which parameters were
    accessed via `get`. This was error prone and violated the assumption that `Stack`s
    are immutable data structures. We removed this in favor of annotating modules with
    parameters. The abstract classes for Stackables were also simplified. Now we only have
    `Module` and `ModuleN` variants which are more convenient for most definitions.
    Since this is an advanced API, it should not impact standard usage of finagle.
  * finagle-core: Update ConcurrentRingBuffer to use ClassTag instead of ClassManifest;
    rename size argument to capacity.

Deprecations
~~~~~~~~~~~~

  * `ServerBuilder.stack[Req1, Rep1](mk: Stack.Params => Server[Req1, Rep1])` is
    deprecated in favor of
    `ServerBuilder.stack[Req1, Rep1](server: Stack.Parameterized[Server[Req1, Rep1]])`

Runtime Behavior Changes
~~~~~~~~~~~~~~~~~~~~~~~~

  * `finagle`: Improve allocation semantics for uses of Buf.

6.22.0
-------

Breaking API Changes
~~~~~~~~~~~~~~~~~~~~

  * finagle-core: Removed unused `com.twitter.finagle.service.ProxyService`. It wasn't
    sufficiently general to be used outside of finagle, and was no longer used
    in finagle.
  * Removed TLSEngine, and replaced it with two, TLSClientEngine, and
    TLSServerEngine, where TLSServerEngine is the same as TLSEngine, and
    TLSClientEngine takes a SocketAddress instead of (). Additionally,
    the Netty3TransporterTLSConfig now takes a function SocketAddress => Engine,
    instead of () => Engine.

New Features
~~~~~~~~~~~~

  * finagle-core: BroadcastStatsReceiver, introduce specialized implementation
  * finagle-core: Introduce gauges in SummarizingStatsReceiver
  * finagle-core: Introduce Transport#copyToWriter
  * finagle-core: Make base Dtab used in BindingFactory a Stack.Param
  * finagle-core: Proper decay in experimental ewma load metric
  * finagle-core: Simplify Stack{Client, Server} and unify around them


Runtime Behavior Changes
~~~~~~~~~~~~~~~~~~~~~~~~

  * finagle-core: Add support for non-URLClassloaders to LoadService
  * finagle-core: clear locals before entering server dispatch loop
  * finagle-core: Defer DNS Resolution in InetResolver to FuturePool
  * finagle-core: for paths starting with /#/, skip rewrites where prefix is /
  * finagle-core: include name resolution in tracing request span
  * finagle-core: Properly wrap some IOException into ConnectionFailedException
  * finagle-core: Scope InetResolver's stats properly
  * finagle-http: Send "Connection: close" header while dispatcher is closing
  * finagle-http: Set content length header when appropriate
  * finagle-memcached: Use interruptible future for the client request readiness
  * finagle-stats: Add content-type response header to JsonExporter
  * finagle-thrift: Add back connection_preparation_latency stat in Thrift
  * finagle-thriftmux: Record protocol as a gauge rather than a counter

Documentation
~~~~~~~~~~~~~

  * finagle-core: Add Scaladocs for ChannelBufferBuf and BufChannelBuffer
  * finagle-core: link to the FAQ in FailedFastException
  * finagle-serversets: Defer DNS resolution for endpoints to InetResolver
  * finagle-thrift{,mux}: Clarified with* deprecation warning
  * Fix minor issues and missing code blocks in Finagle documentation

Optimization
~~~~~~~~~~~~

  * finagle-core: GlobalFlag isn't caching the property value
  * finagle-core: recursive-descent Path / NameTree / Dentry / Dtab parsers to reduce heap allocation

Bug Fixes
~~~~~~~~~

  * finagle-core: Fix a deadlock in Contexts
  * finagle-core: Fix breaking ABI change in SummarizingStatsReceiver
  * finagle-core: Fix bug in computing array index in SummarizingStatsReceiver
  * finagle-core: Fix build.properties location for maven builds
  * finagle-core: Fix synchronization in LeasedFactory
  * finagle-core: Fix tracing with Stack{Client, Server}
  * finagle-core: Make FailedFastException an instance variable.
  * finagle-core: Synchronized access to the Stackable mutable.params map
  * finagle-http: Fix CookieMap.rewriteCookieHeaders()
  * finagle-http: Fix the memory leak in HttpClientDispatcher
  * finagle-mysql: Fix timestamp fractional seconds encoding
  * finagle-mysql: Properly heed timezone when extracting TimestampValue
  * mux: clear contexts after receive, not in 'finally' clause

6.21.0
------

- `finagle`: Upgrade to scala_2.10
- `finagle-core`: Add weighted address support to InetResolver.
- `finagle-core`: Adds ClientRegistry.expAllRegisteredClientsResolved
- `finagle-core`: Attach Dtab.local to NoBrokersAvailableException in filter
- `finagle-core`: Attempt to add dtab stats to all clients and servers
- `finagle-core`: Avoid SOCKS proxy for both loopback and link-local addresses
- `finagle-core`: Bind names lazily under Alt so we don't do needless lookups
- `finagle-core`: DelayedFactory to detachable implementation
- `finagle-core`: Fix a race in load balancer initialization
- `finagle-core`: Improve loadbalancer logging
- `finagle-core`: Introduce ewma load metric
- `finagle-core`: Log state for ewma load metric
- `finagle-core`: Redesign of twitter-server admin page
- `finagle-core`: Register StackClient with Path dest in ClientRegistry as evaluated against Dtab.base Problem
- `finagle-core`: Rewrote ServiceLoader to avoid creating
- `finagle-core`: SingletonPool: a single-service pool with good semantics
- `finagle-core`: Zipkin tracing for name resolution
- `finagle-core`: fix synchronization in SummarizingStatsReceiver
- `finagle-core`: reusing pool: isAvailable === underlying.isAvailable
- `finagle-docs`: A better picture for filters. (Replaces hand-drawn monstrosity.)
- `finagle-docs`: Add Scaladocs for all public exception classes in Finagle.
- `finagle-docs`: Add a section to the FAQ regarding FailedFastExceptions
- `finagle-exp`: Generify the DarkTrafficFilter problem
- `finagle-guide`: Document stabilizing serverset metrics.
- `finagle-http`: Add support for a Dtab-Local header
- `finagle-http`: Fail requests with invalid X-Dtab headers
- `finagle-http`: Fail requests with invalid X-Dtab headers
- `finagle-http`: TextualContentCompressor should compress textual Content-Type's even when containing a charset
- `finagle-mux`,thriftmux: explain why the files are named Netty3
- `finagle-mux`: Better gc avoidance flags for experimentation
- `finagle-mux`: Enable gc avoidance for parallel gc
- `finagle-mux`: Improve mux's handling of client disconnects
- `finagle-mux`: Improved Garbage Collection Avoidance Docs
- `finagle-mux`: docs and minor cleansing in Message subclasses
- `finagle-mysql`: Switches PreparedCache over to util-cache FutureCache
- `finagle-serversets`: Add support for getEphemerals ZooKeeper call
- `finagle-serversets`: Memoize getChildrenWatchOp instead of globPrefixWatchOp
- `finagle-serversets`: Reuse ObjectMapper in JSON parser.
- `finagle-serversets`: add latency metrics for ServerSet2.
- `finagle-zipkin`: Reduce allocations when tracing

6.20.0
-------

- `finagle`: Smattering of minor cleanups in util and finagle
- `finagle`: Upgrade sbt to 0.13
- `finagle`: Upgrade to Netty 3.9.1.1.Final
- `finagle-core`: Add NameTree.Fail to permit failing a name without fallback
- `finagle-core`: Add a generic DtabStatsFilter
- `finagle-core`: Add a singleton exception and a counter in WatermarkPool
- `finagle-core`: DefaultClient in terms of StackClient
- `finagle-core`: Disable Netty's thread renaming
- `finagle-core`: Fix CumulativeGauge memory leak
- `finagle-core`: Fix negative resolution in Namer.global
- `finagle-core`: Fixed ChannelStatsHandler to properly filter exceptions
- `finagle-core`: Forces finagle-core to use ipv4 network stack
- `finagle-core`: Improve `Failure.toString`
- `finagle-core`: Include path and Dtab.local in NoBrokersAvailableException
- `finagle-core`: Log exceptions caught by ChannelStatsHandler
- `finagle-core`: Make timer-based DNS resolution as default of InetResolver
- `finagle-core`: Reader and getContent symmetry
- `finagle-core`: Reduces log level for common exceptions
- `finagle-core`: Register clients centrally
- `finagle-doc`: Add fintop to companion projects list on Finagle website
- `finagle-http`: Don't emit (illegal) newlines in lengthy dtab header values
- `finagle-http`: Fix code style from an open-source contribution
- `finagle-http`: Migrate from specs to scalatest
- `finagle-kestrel`: Make transaction abort timeout configurable in MultiReader
- `finagle-mux`: Added extra client logging
- `finagle-mux`: Fix broken draining behavior
- `finagle-mux`: Improve granularity of rate to bytes/millisecond
- `finagle-serversets`: Handle errors that occur when fetching endpoints
- `finagle-serversets`: Increase ZK session timeout to 10 seconds
- `finagle-serversets`: Merge WeightedSocketAddresses with same host:port but different weight in Stabilizer
- `finagle-serversets`: Synchronize bug fixes & test coverage across ZK facades
- `finagle-swift`: Fixes pants build warning
- `finagle-thrift`: Add explicit dependency on libthrift
- `finagle-thrift`: Remove usage of java_sources, should be able to depend on it normally

6.19.0
-------

- `finagle-core`: Allow trailing semicolons in dtabs
- `finagle-core`: Rescue exceptions thrown by filter in `Filter.andthen(Filter)`
- `finagle-core`: StackClient, StackClientLike don't leak underlying In, Out types
- `finagle-doc`: Clarify cancellation
- `finagle-doc`: Fix broken link in document
- `finagle-doc`: Fix name footnote in finagle Names docs
- `finagle-http`: Buf, Reader remove Buf.Eof; end-of-stream is None
- `finagle-http`: Prepend comment to JSONP callbacks
- `finagle-http`: Removing specs from the CookieMapSpec test.
- `finagle-kestrel`: Make failFast configurable in Kestrel codec
- `finagle-mysql`: Ensure mysql specific tracing is composed.
- `finagle-mysql`: Finagle MySQL PreparedStatement accepts Value types as params.
- `finagle-serversets`: Identity Providers for Serverset2
- `finagle-thriftmux`: Add withProtocolFactory API endpoint
- `finagle-thriftmux`: Don't reuse InMemoryStatsReceiver in the same test

6.18.0
-------

- `finagle-*`: release scrooge v3.16.0
- `finagle-*`: release util v6.18.0
- `finagle-core`: Add `description` field to com.twitter.finagle.Stackable trait
- `finagle-core`: Add a Flag to turn on per-host stats
- `finagle-core`: Add a service acquisition latency stat to StatsFactoryWrapper
- `finagle-core`: Don't support empty path elements in com.twitter.finagle.Path
- `finagle-core`: Improves FailFastFactory documentation
- `finagle-core`: Make c.t.f.Failure a direct subclass of Exception
- `finagle-core`: Skip SOCKS proxy when connecting to loopback address
- `finagle-core`: Use Monitor from caller's context in DefaultTimer
- `finagle-http`: Add "Enhance Your Calm" and "Too Many Requests" HTTP status codes
- `finagle-http`: Add exp.HttpServer, which allows request limits to be configured
- `finagle-http`: Change Request#params to a memoized def
- `finagle-http`: Stream request body
- `finagle-kestrel`: Add Name-based methods for MultiReader construction
- `finagle-memcached`: Expose the client type `KetamaClient` in the `build()` API
- `finagle-mux`: GC Avoidance Algorithm
- `finagle-mux`: Hook up GC avoidance to servers
- `finagle-mux`: Move UseMux.java to the correct directory
- `finagle-serversets`: Randomizes backoff interval in ZK2
- `finagle-serversets`: Start resolution eagerly in ZK2
- `finagle-stats`: Add a stat-filtration GlobalFlag
- `ostrich`: release ostrich v9.5.2
- `user guide`: Add Google Analytics tracking code
- `user guide`: Add sections about review process and starter issues
- `user guide`: Update Finagle adopter list on user guide website
- `wily`: Add Dtab expansion

6.17.0
-------

- `finagle`: Add list of Finagle adopters
- `finagle`: Upgrade third-party dependencies
- `finagle-core`: Add `Addr.Neg` to the user guide's list of Addr types
- `finagle-core`: Added Failure support for sourcing to finagle
- `finagle-core`: ClientBuilder should turn per-host stats off by default (matching new Client building API).
- `finagle-core`: Implement DefaultServer in terms of StackServer
- `finagle-core`: Improve the Dtab API
- `finagle-core`: Prevent scoping stats with the empty-string
- `finagle-core`: Rolls up the /tries scope properly
- `finagle-core`: ServerStatsReceiver and ClientStatsReceiver can now update their root scope
- `finagle-core`: fix race case in DelayedFactory
- `finagle-core`: introduce AbstractResolver
- `finagle-core`: remove need for hostConnectionLimit when using ClientBuilder#stack
- `finagle-core`: widen to type for ServerBuilder#stack
- `finagle-core`: widen type of ClientBuilder#stack
- `finagle-doc`: Removed a line from conf.py
- `finagle-http`: DtabFilter should always clear dtab headers
- `finagle-http`: add HOST header for CONNECT method
- `finagle-http`: scala 2.10 compatible tests
- `finagle-memcached`: filter out one more cancelling request exception in failure accrual
- `finagle-memcached`: remove empty test
- `finagle-mux`: Improve Mux server close behavior, control messages to non-Mux clients
- `finagle-mux`: Marked a gc test as flaky
- `finagle-mux`: Modifies MuxService to essentially be a Service[Spool[Buf], Spool[Buf]] Problem
- `finagle-mux`: Rm ClientHangupException in favor of CancelledRequestException
- `finagle-mysql`: Retrieving a timestamp from the DB nw creates a timestamp in UTC
- `finagle-mysql`: fix for issue where time was not being returned in UTC for binary protocol
- `finagle-serversets`: Prevent gauges from being garbage collected
- `finagle-thrift`: Blackhole control messages sent to non-mux Thrift clients
- `finagle-thriftmux`: Add per-connection protocol-usage stats
- `finagle-thriftmux`: Add stats to identify ThriftMux clients and servers
- `finagle-thriftmux`: Propagate Contexts from non-ThriftMux clients
- `finagle-thriftmux`: add ClientBuilder#stack compatibility and make APIs symmetric
- `finagle-thriftmux`: pass along ClientId with ClientBuilder API

6.16.0
-------

- `finagle-core`: Add Stack#remove
- `finagle-core`: Add a copy constructor to Stack{Client, Server}
- `finagle-core`: Fixed a typo in scaladoc https://github.com/twitter/finagle/pull/264
- `finagle-core`: Implement ClientBuilder in terms of StackClient
- `finagle-core`: Invert the `cancelOnHangup` value passed to MaskCancelFilter.Param
- `finagle-core`: Liberate Failure
- `finagle-core`: Log all services loaded by c.t.finagle.util.LoadService
- `finagle-core`: Minor c.t.app.ClassPath/c.t.f.util.LoadService cleanup
- `finagle-core`: Properly close sockets on shutdown
- `finagle-core`: Properly scope stats by label in Stack{Client,Server}
- `finagle-core`: Remove `Stack{Server,Client}.transformed`
- `finagle-core`: Scoped the RollupStatsReceiver carefully
- `finagle-core`: Thread through Codec#newClientTransport in ClientBuilder
- `finagle-core`: Update to netty-3.9.1.Final
- `finagle-example`: Add Java Thrift client and server
- `finagle-http`: Add Csv,Xls,Zip to finagle MediaType
- `finagle-http`: Adds tls support to finagle 6 apis
- `finagle-http`: Set the response content-length header to 0 in ExceptionFilter.
- `finagle-kestrel`: Add Thrift support to Kestrel MultiReader in Finagle-Kestrel
- `finagle-mux`: Cleaned up build information
- `finagle-mux`: GC Avoidance primitives
- `finagle-mux`: Move exp.MuxClient and exp.MuxServer
- `finagle-mux`: Record tracing info when Mux is enabled
- `finagle-mux`: Refactor Session to make closing a Session uniform
- `finagle-mux`: Render mux clients leasable
- `finagle-redis`: Added support for redis MOVE command.
- `finagle-serversets`: Reduce the number of intermediate datastructures
- `finagle-thriftmux`: Add ThriftMux.withClientId
- `finagle-thriftmux`: Maintain legacy client and server names
- `finagle-{core,thrift,mux}`: Clean up contexts, delimit Locals

6.15.0
-------

- `finagle-core`: Fixed DefaultClient to use the base close method
- `finagle-core`: Fix a race condition when closing in DefaultServer
- `finagle-serversets`: memoize path parses in ServerSet2
- `finagle-mux`: remove references to org.jboss.netty.util.CharsetUtil
- `finagle-http`: create HttpTransport in codec
- `finagle-http`: fix basic authentication with special characters
- `finagle-http`: temporary fix for prematurely expiring streaming responses
- `finagle-core`: don't discard outstanding readq elements in ChannelTransport
- `finagle-core`: Add Socks Proxy Authentication support
- `finagle-doc`: fix image size in client stack figure.
- `finagle-stats`: unregister cumulative gauges when all references have been collected
- `finagle-core`: fix truncation in ChannelBufferBuf#slice()
- `finagle-stats`: upgrade to the latest version of metrics
- `finagle-stats`: Enable cumulative gauges in MetricsStatsReceiver
- `finagle-mysql`: Move mysql testing out of finagle-mysql
- `finagle-serversets`: serverset namer - synthesize nodes for each endpoint
- `finagle-http`: fix HttpClientDispatcher
- `finagle-core`: transport should be considered closed if it is failed
- `finagle-core`: Improve the failure for cancelled requests in the ClientDispatcher
- `finagle-core`: LocalScheduler - add LIFO option
- `finagle-core`: don't join after interrupt in Exitguard.Unguard()
- `finagle-serversets`: Replaces Op with Activity Problem
- `finagle-mysql`: implement builder using StackClient.
- `finagle-core`: Make LoadService not fail if a sub-dir is not readable
- `finagle-core`: Make com.twitter.finagle.Name an ADT
- `finagle-core`: curry `newDispatcher` in Stack{Client, Server}
- `finagle-thriftmux`: Add a flag for enabling ThriftMux
- `finagle-doc`: improved rastering of logos
- `finagle-core`: Retry on com.twitter.util.TimeoutException
- `finagle-core`: introduce ForkJoinScheduler
- `finagle-serversets`: facade for ZooKeeper libraries

6.14.0
-------

- `finagle-*`: Add com.twitter.io.Charsets and replace the use of org.jboss.netty.util.CharsetUtil
- `finagle-benchmark`: Fix caliper failures due to new guava
- `finagle-core`: Disable Monitor usage of in Netty3Listener
- `finagle-core`: Enforce usage of c.t.finagle.util.DefaultLogger
- `finagle-core`: Fix a Netty3Timer capitalization bug
- `finagle-core`: Fixed unresolved promises in client dispatcher
- `finagle-core`: Implement ServerBuilder in terms of StackServer.
- `finagle-core`: Introduce 2-level caching in the name interpreter
- `finagle-core`: Introduce Failure interface (internally)
- `finagle-core`: Introduce StackServer
- `finagle-core`: Introduce a flag for debug tracing
- `finagle-core`: Make StackClient symmetric to StackServer
- `finagle-core`: Parse names into trees; introduce separate evaluation.
- `finagle-core`: Remove redundant Netty3Timer param def
- `finagle-core`: Resolver.resolve throws IllegalArgumentException on logical name
- `finagle-core`: RetryPolicy filter, limit, combine
- `finagle-core`: Thread through NullReporterFactory in ServerBuilder.
- `finagle-core`: Use DefaultLoadBalancerFactory
- `finagle-core`: Use JDK6-friendly RuntimeException constructor in Failure
- `finagle-doc`: README refresh
- `finagle-doc`: Refresh client stack docs
- `finagle-memcached`: Ketama memcache: accept weighted addresses
- `finagle-mux`: Add server-side Stack wiring for Mux and ThriftMux
- `finagle-mysql`: Proper prepared statement support.
- `finagle-serversets`: Add Read-Only ZK support to zk2 Resolver
- `finagle-serversets`: Zk2: deliver events serially in their own thread
- `finagle-thrift`: workaround libthrift TBinaryProtocol.writeBinary bug
- `finagle-zipkin`: Include service name in all traces

6.13.1
------

- `finagle-core`: Case insensitive Dtab headers in HTTP codec
- `finagle-core`: Introduce Stack.Params#contains
- `finagle-docs`: address small style nits
- `finagle-http`: support reading params in content body for HTTP methods other than POST and PUT
- `finagle-memcached`: add ketamaclient initial readiness before the first request
- `finagle-serversets`: Disable retry behavior but turn exception into negative resolution.
- `finagle-serversets`: Stabilizer: don't consider Pending update successful
- `finagle-stats`: use java.lang.Double in addGauge()
- `finagle`: Add `cause` Throwables for all ConnectionFailedExceptions
- `finagle`: Fix Travis-CI integration.
- `finagle`: Swap Stack.Node and Stack.Leaf args in toString formatting
- `finagle`: Update 3rdparty library versions
- `finagle`: Upgrade birdcage to guava 16
- `finagle`: upgrade ostrich to 9.4.2
- `finagle`: upgrade util to 6.13.2

6.13.0
------

- `finagle-core`: ForkJoin scheduler: first draft
- `finagle-doc`: Update URL to Finagle blog post. Motivation: Outdated URL
- `finagle-http`: compress text-like content-types by default
- `finagle-memcached`: Mark test "not migrating yet" as flaky
- `finagle-mux`: don't delegate empty dtabs
- `finagle-mysql`: Better failure handling for the dispatcher
- `finagle-ostrich4`: Make OstrichExporter compatible with Ostrich CommandHandler.
- `finagle-redis`: Add SINTER command to redis client
- `finagle-redis`: Allow an empty string as a hash field value
- `finagle-redis`: Fixed the empty string issue of MBULK_REPLY
- `finagle-serverset`: ServerSets2: reset value on SyncConnected
- `finagle-stats`: Upgrade metrics dependency to the latest version.
- `finagle-thrift`: Do not rely on ThreadLocal'd ClientIds in TTwitterFilter
- `finagle-thrift[mux]`: Reintroduce ClientIdContext by default
- `finagle-zipkin`: TraceId invariance
- `finagle/S2`: introduce address stabilization, stats
- `finagle`: Add Mux and ThriftMux Clients based on com.twitter.finagle.Stack
- `finagle`: fix dependency problem with multiple version of serversets
- `finagle`: Fix the sbt doc generation (and tests)
- `finagle`: upgrade Netty to 3.8.1
- `finagle`: upgrade ostrich to version 9.4.0
- `finagle`: upgrade util to version 6.13.0

6.12.2
------

- `finagle`: release scrooge version 3.12.3
- `finagle-exception`: Drop scrooge in favor of pre-generated Thrift Java source code.
- `finagle-zipkin`: Drop scrooge in favor of pre-generated Thrift Java source code.

6.12.1
------

- `finagle`: release ostrich version 9.3.1
- `finagle`: release util version 6.12.1
- `finagle`: Upgrade everyone to the new c.t.common.server-set

6.12.0
------

- `finagle-core`: Add a `ServerBuilder.safeBuild(ServiceFactory)` method for Java compatibility
- `finagle-core`: Add basic Scaladocs for all Filters and Services
- `finagle-core`: close Name Var observation on service close
- `finagle-core`: com.twitter.finagle.Stack: initial version
- `finagle-core`: Fix race condition in server dispatcher draining state machine
- `finagle-core`: low hanging fruit
- `finagle-core`: Make `Resolver.evalLabeled` private[finagle]
- `finagle-core`: Option to enable thread pool scheduler in finagle"
- `finagle-core`: Record Finagle version in tracing information
- `finagle-core`: Remove a long-forgotten java file
- `finagle-core`: Separate stats scopes for service-creation and request failure
- `finagle-core`: TimeoutFactorySpec => TimeoutFactoryTest
- `finagle-core`: Users don't get NPE on directories without permissions
- `finagle-core`: Weights, weighted load balancer, memoization
- `finagle-core`: Write `Throwables.mkString` in terms of ArrayBuffer instead of Seq
- `finagle-doc`: How do I change my timeouts in the Finagle 6 APIs?
- `finagle-example`: Port finagle-example thrift to new style APIs
- `finagle-http`: Add Dtab filter in RichHttp
- `finagle-http`: enable tracing on finagle 6 http api
- `finagle-kestrel`: Fix match-exhaustiveness issue in `DecodingToResponse.parseResponse`
- `finagle-kestrel`: Use Var[Addr] as underlying cluster representation
- `finagle-memcache`: Add a parameter to disable host ejection from KetamaFailureAccrualFilter
- `finagle-memcached`: include response type for IllegalStateException
- `finagle-mux`: Adds lease support to mux clients
- `finagle-mysql`: Embeddable MySql support for Unit/Integration Testing in Finagle-MySql
- `finagle-serversets`: prevent MatchError when resolving zk path + endpoint
- `finagle-serversets`: Use ephemeral ports and `Var.sample` in tests
- `finagle-serversets`: Use the watch method instead of the now deprecated monitor method
- `finagle-tracing` /zipkin: remove some allocations
- `finagle`: update dependencies com.twitter.common*
- `finagle`: update ostrich to 9.3.0
- `finagle`: update util to 6.12.0
- `finagle`: Use a more descriptive message for when client name resolution is negative

6.11.1
------

- `finagle-core`: Masks cancellation on PipeliningDispatcher
- `finagle-doc`: Fix finagle-websocket link on Finagle docs website.
- `finagle-http`: Http client dispatcher
- `finagle-kestrel`: Add abort command to kestrel client

6.11.0
------

- `finagle-core`: Add a "tries" scoped StatsFilter to ClientBuilder.
- `finagle-core`: Allow clean shutdown for insoluble address in DelayedFactory.
- `finagle-core`: Better exception message for resolver not found issue.
- `finagle-core`: Introduce P2CLB: O(1), fair-weighted, concurrent load balancer
- `finagle-core`: Refactor dispatchers.
- `finagle-core`: Set interest ops when reading in ChannelTransport.
- `finagle-core`: Skip hostStatsReceiver rollup if it's null in DefaultClient.
- `finagle-core`: Untyped ChannelTransports.
- `finagle-example`: Use new `request.headers()` Netty API.
- `finagle-http`: Proper streaming dispatch.
- `finagle-kestrel`: Make ReadHandle an abstract class for better Java compatibility.
- `finagle-serversets`: Fix com.twitter.common.zookeeper.server-set dependency discrepancy.
- `finagle-serversets`: Introduce ServerSet2.
- `finagle-serversets`: Weight/priority vectors in ServerSet2.
- `finagle-stream`: Use dispatch logic.
- `finagle-stress`: Use BridgedThreadPoolScheduler.
- `finagle-thrift`: Add TFinagleBinaryProtocol
- `finagle-thriftmux`: Drop dependency on finagle-ostrich4.
- `finagle-thriftmux`: Remove scrooge2 dependency.
- `finagle`: Use Future.before.
- `finagle`: adds a section to the FAQ explaining the com.twitter.common situation.
- `finagle`: s/setValue(())/setDone()/g

6.10.0
------

- `finagle-core`: Fix ServiceTimeoutException naming.
- `finagle-core`: Increase default tcpConnectTimeout to 350ms.
- `finagle-core`: Remove memory leak for never satisfied promises in DelayedFactory.
- `finagle-memcached`: Add ClientBuilder APIs that use Name instead of Group.
- `finagle`: Daemonize threads in ClientBuilders used in finagle.

6.9.0
-----

- `finagle-core`: Avoid creating a new 'NoStacktrace' array for each exception.
- `finagle-core`: Better support for negative Addr resolution in StabilizingAddr.
- `finagle-core`: Make Dtab.base changeable.
- `finagle-core`: Move mask cancel filter over to Future#mask.
- `finagle-exp`: New warmup filter.
- `finagle-ostrich4`: Deprecate Netty methods.
- `finagle-serversets`: Better handling of permission exceptions in ZkResolver.
- `finagle-testers`: Small latency evaluation framework.
- `finagle`: Adhere to scala 2.10 pattern matching strictness.

6.8.1
-----

- `finagle`: Upgrade ostrich to 9.2.1
- `finagle`: Upgarde util to 6.8.1
- `finagle`: Upgarde scrooge to 3.11.1

6.8.0
-----

- `finagle-serversets`: Higher fidelity addrs from ZK We do the best we can with the current server set implementation.
- `finagle-mysql`: better type support
- `finagle-http`: Allow Integer to extract negative number
- `finagle-redis`: Decode nested multi-bulk replies
- `finagle-redis`: Allow expirations in the past
- `finagle-core`: bump Netty to 3.8.0.Final
- `finagle`: Return empty string when resolving an unlabeled address
- `finagle`: Don't re-scope StatsReceivers per request failure
- `finagle-thrift`: Unconditionally set TraceId and ClientId on servers
- `finagle-core`: Take -com.twitter.server.serversetZkHosts flag (for tunnelling)
- `finagle-native`: tomcat-native-1.1.27
- `finagle-mysql`: fix readLengthCodedBinary to read longs
- `finagle-testers`: library for integration testing of finagle services
- `finagle`: scaladoc warning cleanup
- `finagle-doc`: documented all of the stats in finagle-core
- `finagle-serversets`: bump server-set dependency to 1.0.56
- `finagle-stats`: adds a cautious registration to HttpMuxer / adds a default metrics endpoint to twitter-server
- `finagle-core`: verifies that statsfilter has the correct behavior
- `finagle-serversets`: Add support for parsing a !shardId on the end of a serverset address
- `finagle-http`: Use Reader for streaming
- `finagle-core`: no longer makes an anonymous exception in DefaultClient
- `finagle-core`: Using system class loader does not work when run inside sbt
- `finagle-core`: add pool_num_waited counter to WatermarkPool
- `finagle-core`: Protocol support for Wily: HTTP, thrift, mux (& thus thriftmux).
- `finagle-core`: respect standard socksProxyHost / socksProxyPort properties in ClientBuilder and Netty3Transporter default args
- `finagle-core`: buffers requests until Var[Addr] is in a ready state
- `finagle-core`: Add putLong and getLong functions to util.ByteArrays
- `finagle-core`: don't blow up if we don't have a resolvable host name
- `finagle-core`: rm allocation in RichChannelFuture.apply's operationComplete
- `finagle-core`: remove Var.apply; introduce Var.sample
- `finagle-thriftmux`: Support ClientIds at the protocol level
- `finagle-kestrel`: memory allocation improvements
- `finagle-http`: allow PUT requests to use RequestParamMap.postParams
- `finagle-memcached`: more performance and less allocations in Decoder

6.7.4
-----

- `finagle-core`: Fail ChannelTransport read queue before closing the connection
- `finagle-mux`: Add session for mux message passing and bidirectional RPC
- `finagle-zipkin`: Depend on scrooge-core instead of scrooge-runtime

6.7.2
-----

- `finagle-core`: LoadService: skip empty lines
- `finagle-core`: Improve GC profile of Var and Group
- `finagle-core`: added a simple defaultpool test to show how it works + more docs
- `finagle-core`: removes commented out casting filter
- `finagle-mysql`: move protocol into a dispatcher and port to new style apis.

6.7.1
-----

- `finagle-*`: Tagging various tests as flaky
- `finagle-*`: Fix and reenable some formerly-flaky tests Now that Time.withXXXX is threadsafe
- `finagle-*`: Move Var to util
- `finagle-*`: Provide generic request contexts
- `finagle-*`: Use scrooge3 and up-to-date scrooge-maven-plugin settings
- `finagle-*`: upgrade Netty to 3.7.0.Final
- `finagle-core`: Add UnwritableChannel stat to ChannelStatsHandler
- `finagle-core`: Add a test for Proc exception-swallowing
- `finagle-core`: Better interface for RetryPolicy
- `finagle-core`: Ensure FIFO ordering when delivering updates to StabilizingGroup
- `finagle-core`: Export a health stat in StabilizingGroup
- `finagle-core`: Fix a race condition in ListeningSever.announce and don't announce 0.0.0.0
- `finagle-core`: Fix sourcing for SourcedExceptions
- `finagle-core`: Group: communicate via Var[Set[T]]
- `finagle-core`: Improve HeapBalancer req distribution when N=2
- `finagle-core`: Introduce staged names
- `finagle-core`: Let the number of cores be specified on the command line
- `finagle-core`: Make socket writable duration stats more useful
- `finagle-core`: Migrate RetryingFilter tests from specs to scalatest
- `finagle-core`: Move the connections gauge into ChannelStatsHandler for GC
- `finagle-core`: Reuse a single exception instance in ServerDispatcher
- `finagle-core`: Update com.twitter.finagle package documentation
- `finagle-doc`: Add Client/Server Anatomy to docs
- `finagle-doc`: Link to "Your Server as a Function"
- `finagle-http`: Proper CORS implementation on Finagle
- `finagle-http`: SPNEGO http auth (for Kerberos) with an example implementation for internal services
- `finagle-memcached`: Exclude CancelledRequestException and CancelledConectionException or cache client failure accrual
- `finagle-memcached`: Read key remapping config from ZooKeeper
- `finagle-memcached`: ZK based cache node group implementation
- `finagle-redis`: SRandMember, send command without count when None
- `finagle-serversets`: Mark ZookeeperServerSetCluster as deprecated
- `finagle-thrift`: Add a request context for ClientId
- `finagle-thrift`: Set the client id in thriftmux

6.7.0
-----

Release process failed. Rolled forward to 6.7.1.

6.6.2
-----

- `finagle-core`: Configurable loadBalancer for ClientConfig
- `finagle-core`: Fix the memory leak due to the GlobalStatsReceiver
- `finagle-core`: Inet util, bind to all if no host is provided
- `finagle-core`: Make Future.never a val instead of a def
- `finagle-memcached`: Fix tracing ClientRecv timestamp
- `finagle`: New ostrich version

6.6.0
-----

- `finagle-core`: Add a RetryPolicy constant for retrying on ChannelClosedExceptions.
- `finagle-core`: ChannelSnooper: Print exceptions via Logger
- `finagle-core`: Finagle client/server APIs: s/target/addr/g
- `finagle-core`: Introduce swappable schedulers, ThreadPool scheduler.
- `finagle-core`: Replacing ostrich-specific Stats with StatsReceiver interface
- `finagle-core`: Tests for BroadcastStatsReceiver
- `finagle-core`: adding service name to a service exception
- `finagle-core`: fix file mispelling for StabilizingGroup.scala
- `finagle-core`: fix memory leak in Group#fromCluster
- `finagle-core`: refactor use of InetSocketAddress group and deprecate use of cluster in cache client
- `finagle-http`: Add Access-Control-Expose-Headers to Finagle CORSFilter
- `finagle-http`: Fix Path comments, improve sbt definition
- `finagle-http`: Http connection manager: close synchronously
- `finagle-http`: Make behavior of HttpMuxer match its javadoc
- `finagle-http`: Mix in Proxy with HttpMessageProxy
- `finagle-http`: bump request/response sizes to 5 megs
- `finagle-memcached`: Memcached Ketama Client Builder: Add group support that is compatible with oldlibmemcached , creates CacheNodes with ipAddress instead of hostname.
- `finagle-memcached`: Update jackson to 2.2.2
- `finagle-memcached`: allow custom key in ketama client
- `finagle-memcached`: better exception messages for invalid keys
- `finagle-memcached`: migration client
- `finagle-ostrich4`: improve perf of Counter and Stat
- `finagle-swift`: experimental swift-based thrift server and client An experimental annotation based proxy and dispatcher for thrift, using Facebook???s swift for serialization.
- `finagle-thrift`: breaking out finagle, higher-kinded-type interface
- `finagle-thrift`: fix finagle-thrift rich to work with scrooge 3.6.0
- `finagle-thrift`: move scrooge-runtime to scrooge
- `finagle-thrift`: remove use of deprecated generated ostrich ThriftServer
- `finagle-zipkin`: Add newlines to scribe message
- `finagle-zipkin`: Use better metric names for error stats
- `finagle-zipkin`: optimize scribe logging to not need slf4j

6.5.2
-----

- finagle-ostrich4: set stats export URI to stats.json
- finagle-core: Introduce StabilizingGroup which cautiously removes items from a Group
- finagle-core: Add group method to ClientBuilder
- finagle-core: Add service/client name to ServiceTimeoutException
- finagle-mux: Don't allocate headers via direct buffers
- finagle-http: Implement missing modifiers in Http case class
- finagle-memcache: added support for twemcache commands

6.5.1
-----

- `finagle-http`: Move routing by path and method function to RoutingService
- `finagle-redis`: Switching from Strings to ChannelBuffers for Scored Zrange commands
- `finagle-stats`: Upgrade metrics to 0.0.9
- `finagle-stream`: Revert "Stream interface (i.e. chunked) for HTTP message bodies"
- `finagle`: Fix documentation about Java & Future
- `finagle`: Refresh OWNERS/GROUPS in all subdirectories
- `finagle`: Upgrade Netty version to 3.6.6.Final
- `finagle`: Upgrade ostrich version to 9.1.2
- `finagle`: Upgrade util version to 6.3.7
- `finagle-redis`: Implement new SET syntax introduced in redis 2.6.12
- `finagle-core`: Open connection threshold et al

6.5.0
-----

- `finagle-core`: fix a bug in Trace.unwind in ruby
- `finagle-core`: speed up tracing when a trace is unsampled.
- `finagle-redis`: implement PEXPIRE/PEXPIREAT/PTTL
- `finagle-redis`: Make the multiple argument version of zAdd a separate method.
- `finagle-serverset`: create a ZkAnnouncer
- `finagle-thriftmux`: make thriftmux server back compatible with thrift framed codec
- `finagle-zipkin`: Performance improvement for finagle-zipkin
- `finagle`: Gizzard: Some followup deps alignment to fix deployment classpath issues
- `finagle-memcached`: KetamaClient based on finagle-6 API
- `finagle-exception`: unique namespace for scribe
- `finagle-thrift`: Add scrooge3 support
- `finagle`: bump sbt util/finagle version
- `finagle`: Updating owner list
- `finagle`: Upgrade util to 6.3.6 and scrooge-runtime to 3.1.2

6.4.1
-----

- `finagle-http`: CookieMap instead of CookieSet
- `finagle-memcached`: remove items stats test since twemcache does not carry those
- `finagle-http`: don't choke on HEAD requests
- `finagle-core`: ReusingPool: fix race between setting Future.never and initiating connect
- `finagle-thriftmux`: also release services
- `finagle-http`: Use the correct dispatcher for RichHttp and new API
- `finagle-exception`: a loadable exception reporter
- `finagle-core`: make global flags consistently camelCase
- `finagel-http`: enable tracing by default for Http
- `finagle-http`: Call super method only if response is not chunked
- `finagle-core`: Tracing changes to annotate both client and server ip addresses
- `finagle-http`: Stream interface (i.e. chunked) for HTTP message bodies
- `finagle-core`: get a resolver instance contained in the main Resolver
- `finagle-mux`: fix TagMap.iterator
- `finagle-mdns`: Adding project to sbt
- `inagle`: Fix doc
- `finagle-mysql`: refactor endec into proper fsm
- `finagle`: Update sbt project for (util, ostrich, finagle)

6.4.0
-----

- `finagle-core`: Add unmanaged cache pool cluster
- `finagle-core`: Always enable TracingFilter even when no tracers are used.
- `finagle-core`: cache the cancelled connections in WatermarkPool instead of CachingPool
- `finagle-core`: Fix behavior of proxy forwarding in StatsReceiver
- `finagle-core`: Fix usage of RollupStatsReceiver in StatsFactoryWrapper.
- `finagle-core`: Generalize LoggingFilter
- `finagle-core`: HeapBalancer: fix handling of unavailable nodes
- `finagle-core`: Properly synchronize concurrent access to ProxyService state.
- `finagle-core`: Refactor Heapbalancer, remove usage of per host statsReceiver.
- `finagle-core`: share worker pools between server and client
- `finagle-exception`: Fix sourceHost supplied to chickadee exception reporter
- `finagle-http`: Add HttpConnectHandler and HttpClientCodec in the correct order when setting up an HTTP proxy client.
- `finagle-http`: add Response(status)
- `finagle-http`: EncodeBytes/decodeBytes for Request
- `finagle-http`: Refactor HeaderMap/ParamMap
- `finagle-memcache`: change to use consistent way to provide failure accrual params
- `finagle-memcached`: Propagating error message from server to client
- `finagle-memcached`: support for configuring numReps in KetamaClientBuilder
- `finagle-mux`: convert tests to use ScalaTest
- `finagle-mysql`: Ability to deal with non-ascii utf-8 characters
- `finagle-mysql`: Add ability to pass StatsReceiver to builder
- `finagle-mysql`: adds support for latin1_bin, paves the way for more charsets.
- `finagle-mysql`: Encode all the given the error information in the ServerError
- `finagle-mysql`: Fix improper use of ServiceFactory in Client
- `finagle-redis`: Fix byte encoding problem with Z(Rev)Rank
- `finagle-redis`: fixing Nil values in MBulkReplies
- `Finagle-zipkin`: decoupled sampling logic from ZipkinTracer to make a reusable SamplingTracer
- `finagle-zipkin`: Improve zipkin trace sampling
- `finagle-zipkin`: make ZipkinTracer loadable
- `finagle`: Document metrics
- `finagle`: Force service loader to return a concrete collection
- `finagle`: Refactor Future#get to Await.result
- `finagle`: Upgrade jackson to 1.9.11
- `finagle`: Upgrade ostrich to 9.1.1
- `finagle`: Upgrade util to 6.3.4

6.3.0
-----

- `finagle`: Upgrade util to 6.3.0
- `finagle-thrift`: SocketAddress when serving an iface
- `finagle-core`: Specify DefaultTimer when creating a ChannelFactory
- `finagle-core`: DefaultClient/Server: Do not add TracingFilter if NullTracer is used

6.1.4
-----

- `finagle-zipkin`: tracing improvements
- `finagle`: Upgrade util to 6.2.5

6.1.3
-----

- `finagle-core`: Add BroadcastCounter and BroadcastStat, refactor Broadcast and Rollup Receiver.
- `finagle`: update sbt, add finagle-exp
- `finagle-doc`: Add a FAQ, add an entry about CancelledRequestExceptions
- `finagle-core`: Add client support for proxies that support HTTP CONNECT, such as squid.
- `finagle-doc`: A few wording fixes in Sphinx doc templates.
- `finagle-core`: StatsFilter: Check for WriteException-wrapped backup-request losers
- `finagle-mysql`: bug fixes
- `finagle`: Update sbt project definition
- `finagle-core`: Introduce DefaultTracer that load available Tracers via LoadService + Fix equality with NullStatsReceiver
- `finagle-core`: CachingPool: Do not schedule timer tasks if ttl is Duration.Top

6.1.2
-----

Released 2013/03/21

- `finagle`: Fix flakey tests
- `finagle`: fix sbt build
- `finagle`: Upgrade util to 6.2.4
- `finagle-core`: Fix reporting bug for pending reqs
- `finagle-core`: Move Disposable/Managed to util
- `finagle-core`: Use Future.Nil
- `finagle-doc`: Improve, add Matt Ho's talk.
- `finagle-exp`: Add BackupRequestFilter, new backup request filter using response latency quantiles
- `finagle-http`: Avoid URISyntaxException
- `finagle-memcached`: Add Replication Cache Client
- `finagle-mysql`: Make prepareAndExecute and prepareAndSelect useful again.
- `finagle-mysql`: Make sure we are properly managing prepared statement
- `finagle-mysql`: Move interfaces outside of protocol package
- `finagle-redis`: Moved redis server classes from private to public
- `finagle-thrift`: fix 2.10 build

6.1.1
-----

Released 2013/03/12

- `doc`: Finagle user guide!
- `finagle`: Remove finagle's dependence on jerkson.
- `finagle`: Upgrade Netty to 3.5.12
- `finagle`: Upgrade scrooge-runtime to 2.4.0
- `finagle`: Upgrade util to 6.2.2
- `finagle-core`: com.twitter.finagle.Group: introduce names, use them.
- `finagle-core`: deprivatize, document Client, Server.
- `finagle-core`: fix multiple stats bugs.
- `finagle-core`: Log Finagle's version number on startup.
- `finagle-core`: RetryingFilter, don't retry on CancelledRequestException.
- `finagle-http`: New Request object queryString utility functions.
- `finagle-http`: New Request/Response encode/decode functions.
- `finagle-memcached`: Actively reestablish zk connection whenever disconnected or expired.
- `finagle-memcached`: Cache pool cluster not updated since 2nd serverset change.
- `finagle-memcached`: Don't use deprecated FuturePool.defaultPool.
- `finagle-mysql`: Add project in the list of deployed jar.
- `finagle-mysql`: Fix race condition in the authentication process.
- `finagle-mysql`: Move it to experimental package.
- `finagle-ostrich4`: Add OstrichExporter to enable Ostrich stats in the new App stack.
- `finagle-redis`: Add support for INFO command.
- `finagle-resolver`: additional visibility for Announcers and Resolvers.
- `finagle-zipkin`: new factory methods.

6.1.0
-----

Released 2013/01/30

- `finagle`: update util and ostrich dependencies
- `finagle`: libraries: preliminary 2.10 port/build
- `finagle`: Tracer use new daemon() flag; get rid of factory. Simplify.
- `finagle`: refactor clients and servers to be simpler, more logical.
- `finagle-core`: Provide a reportHostStatsTo API on ClientBuilder that per-host stats will be reported to.
- `finagle-core`: Use Groups in place of Clusters
- `finagle-core`: Create a NonShrinkingCluster
- `finagle-redis`: made zRange... commands work more like the actual redis commands
- `finagle-stats`: new project that provides a StatsReceiver based on Twitter's Metrics library.
- `finagle-http`: add new-style client and server, including a primitive URL fetcher

6.0.5
-----

Released 2013/01/22

- `finagle-core`: basic SOCKS support for finagle clients, intended for use with ssh -D.

6.0.4
-----

Released 2013/01/22

- `finagle-core`: CachingPool owns connections and caches them even if upstream cancels
- `finagle-core`: Eliminate varargs overhead in StatsReceiver.time and timeFuture
- `finagle-core`: LoadBalancerTest: allow the tests to be run with Google Caliper
- `finagle-core`: make snap on mapped cluster thread-safe
- `finagle-memcached`: explicitly pass in initial cache nodes when using a a static cluster
- `finagle-native`: fix up grab_and_path_tomcat_native
- `finagle-redis`: finagle redis btree sorted set commands
- `finagle-redis`: Implemented redis HMSET
- `finagle-redis`: expireAt command

6.0.3
-----

Released 2012/12/18

- `finagle-mux`: new session protocol
- `documentation`: document connection management and associated configuration options
- `finagle-core`: expose newChannelTransport in Codec to allow multiplexing in clients
- `finagle-http RequestProxy`: proxy response

6.0.2
-----

Released 2012/12/11

- `TimerSpec, RefcountedSpec`: make deterministic
- `finagle-core`: JSSE SSL support for intermediate certificates
- `finagle-core`: push SSLEngine all the way up to the ServerBuilder
- `finagle-core`: preclude default SourceMonitor in clients
- `finagle-core`: ReusingPool for pipelined, multiplexed clients
- `finagle-core`: remove wasteful RichLong allocations in hot path
- `finagle-core`: move acquire/release of services outside of WatermarkPool's synchronization
- `finagle-core`: remove unintended reflection-by-refinement-type
- `finagle-thrift`: actually support multiple protocols
- `finagle-ostrich4`: configurable delimiter
- `finagle-redis`: parse case-insensitive commands

6.0.1
-----

Released 2012/11/26

- Use java.util.ArrayDeque in place of mutable.Queue due to https://issues.scala-lang.org/browse/SI-6690

6.0.0
-----

Released 2012/11/26

- util 6.0.0 dependency
- `finagle-core`: new client/server APIs; not yet exposed to users

5.3.23
------

Released 2012/11/21

- `finagle-spdy`: new codec
- `finagle-core`: ServiceTimeoutException is now a WriteException (so they can be retried)
- `finagle-core`: close channels owned by ChannelTransport before failing queues
- `finagle-core`: share ChannelStatsHandler in clients and servers to avoid excessive stats-related weakrefs
- `finagle-core`: don't leak Spooled updates in the HeapBalancer

5.3.22
------

Released 2012/11/08

- `finagle-redis`: String commands
- `finagle-redis`: collection.Set => collection.immutable.Set per #116
- `finagle-thrift`: SeqIdFilter: Don't modify thrift requests.
- `BackupRequestFilter`: experimental service filter to perform backup requests

5.3.20
------

Released 2012/10/26

- `finagle-redis`: fix zrevrangebyscore (https://github.com/twitter/finagle/issues/114)
- `finagle-memcached`: fix space leak when using clustering
- `finagle-core`: special case 1-hosted (static) clients to bypass loadbalancer
- `finagle-core`: Introduce an experimental buffer-based pool

5.3.19
------

Released 2012/10/16

- Upgrade ostrich to 8.2.9
- Upgrade util to 5.3.13
- Upgrading slf4j to 1.6.1
- `finagle`: Rm usage of deprecated Predef.error.
- `finagle-core`: Changed stats name in ChannelStatsHandler from exception msg to getClass.getName
- `finagle-core`: Add counters to track disconnections due to Idle activity (both read/write)
- `finagle-core`: Add "adds"/"removes" counters in HeapBalancer to track modifications
- `finagle-core`: Added name to HeapBalancer init (via exception) if HB size is 0
- `finagle-core`: Don't log dropped events: they are actually quite numerous.
- `finagle-kestrel`: Disable failFast for kestrel.
- `finagle-memcached`: Cluster support within finagle-memcached (phase 2)
- `finagle-redis`: added new commands

5.3.18
------

Released 2012/09/27

- `Doc`: update README with working thrift Java example
- `Doc`: fix compile errors in examples
- `finagle-http`: fix typo in RequestBuilder API
- `finagle-stress`: FrontEndServerStress refactor; now generates runnable binary
- `finagle-core`: add optional `shouldRetry` argument to RetryPolicy.tries
- `finagle-core`: pools propagate underlying availability correctly
- `finagle-core`: move fail-fast before the pool. This prevents it from masking errors from the failure accrual mechanism, and is arguably the "correct" placement
- `finagle-core`: fix argument type in RetryingFilter.apply
- `finagle-core`: failFast by default; disable for Kestrel
- `finagle-memcached`: cache-pool specific Cluster implementation
- `finagle-memcached`: add stat to cache-pool cluster
- `finagle-redis`: add scan, hscan commands
- `finagle-redis`: add list commands

5.3.9
-----

Released 2012/09/07

- `finagle`: Update/fix README
- `finagle`: Upgrade util to 5.3.10
- `finagle`: Update guava to v13
- `finagle-redis`: API v2 + update example
- `finagle-thrift`: validate connections based on TApplicationException
- `finagle-core`: SSL: fix connection failure propagation in futures

5.3.8
-----

2012/08/24


- `finagle-core`: Upgrade to Netty 3.5.5

5.3.7
-----

Released 2012/08/24

- `Doc`: Fix mistake in finagLe README that claimed Future objects have a getContentAsync method
- `Doc`: Fix typos in README
- `finagle-thrift`: ThriftChannelBufferDecoder: fix for composite buffers
- `finagle-mysql`: MySQL codec from Ruben Oanta.
- `finagle-core`: add isSuccess to FailureAccrualFactory
- `finagle-http`: Fix file extension bug in finagle-http

5.3.6
-----

Released 2012/06/17

- `Doc`: Typos
- `finagle-core`: fix canceling recurring timers
- `finagle`: kill finagle-memcached-hadoop
- `finagle-memcached`: in-process memcache server now supports expiry
- `finagle-memcached`: Adding key length validation and refactor validation logic.

5.3.5
-----

Released 2012/08/10

- `finagle-core`: Fixed stats visibility
- `finagle-serversets`: allow specification of an additional endpoint name in ZookeeperServerSetCluster
- `finagle-serversets`: ZookeeperServerSetCluster.join now return an EndpointStatus + Named/Daemonized init thread
- `finagle-core`: Changed Cache's internal implementation from queue to deque (to allow LIFO behavior)
- `finagle-core`: cluster initialization honors global timeout in ClientBuilder.
- `finagle-stress`: finagle: kill obsolete benchmark

5.3.4
-----

Released 2012/08/02

- `finagle`: patch public release of OSS libraries; catch up sbt
- `finagle-core`: netty 3.5.3.Final
- `finagle-core`: Timer: address review comments, fix tiny race

5.3.3
-----

Released 2012/07/31

- `finagle-core`: Timer: dispose timeouts on cancellation

5.3.2
-----

Released 2012/07/31

- `finagle-core`: Fix critical bug in Timer by refactoring the Timer model
- `finagle`: Add OWNERS file to finagle-memcached, finagle-redis
- `finagle-redis`: add keys and hkeys
- `finagle-zipkin`: Add a debug flag, add an i64 bit field to the thrift request header struct and as a http header
- `finagle-core`: SourceTrackingMonitor to report whether it's in client or server
- `finagle-zipkin`: Add duration to the the JVM gc annotation.

5.3.1
-----

Released 2012/07/20

- `finagle-serversets`: Use authenticated zookeeper client suggested for new SD cluster migration
- `finagle-thrift`: seqid filter: improved tests
- `finagle-zipkin`: Add duration to annotations for timing operations
- `finagle-serversets`: bump up server-set version to 1.0.10 (latest) in finagle-serversets

5.3.0
-----

Released 2012/06/25

- `finagle-core`: ClientBuilder and ServerBuilder's MonitorFilter to report exception sources
- `finagle-test`: Add TaskTrackingTimer benchmark
- `finagle-thrift`: SeqIdFilter: helpful exceptions
- `Dispatcher`: all write exceptions are wrapped with WriteException

5.1.0
-----

Released 2012/06/14


- `finagle`: Upgrade util to 5.2.0, ostrich to 8.1.0
- `finagle-redis`: extend codec
- `finagle-memcache`: first phase of serverset support
- `finagle-b3`: we are using zipkin now
- `finagle-kestrel`: Kill com.twitter.concurrent.Channel
- `finagle-core`: JvmFiler, trace jvm events

5.0.2
-----

Released 2012/06/01


- `finagle-core`: Refactor the new way of managing resources
- `finagle-core`: Add capability to drain dispatcher on expire
- `finagle-core`: ZookeeperServersetCluster notify client when underlying Cluster is ready
- `finagle-exception`: Upgrade jerkson to 0.5.0 and streamyj to 0.4.1

5.0.0
-----

Released 2012/05/25


- Upgrade to scala 2.9.2
- `finagle-core`: FailFast, do not admit requests when marked failed
- `finagle-redis`: now return tuples and doubles
- `finagle-memcached`: record client recv annotation after hit/miss
- `finagle-core`: expand exception chain in StatsFilter

4.0.0
-----

Released 2012/05/08


- `http`: add AddResponseHeadersFilter, CorsFilter
- `finagle-redis`: Add ZCard, ZRem, ZRevRange, ZRevRangeByScore commands
- `finagle-memcached`: Added b3 annotations for key hits/misses
- `finagle-memcached`: getResult/getsResult for java
- `finagle-http`: fix client codec
- `HeapBalancer`: close services that are removed from cluster
- `finagle-redis`: add tracing and stats support
- `finagle-http`: Add the client address for http traces. Also record uri after service name has been set
- `finagle-memcached`: more efficient implementation of GetResult.merged
- `finagle-redis`: return pairs for hgetall, zrangebyscores, zrevrangebyscores cmds
- `finagle-core`: introduce Transports and Dispatchers
- `tracing`: annotate client connection when tracing
- update to netty 3.4.1.Final
- prevent tenuring of response objects for responses from previously idle connections
- `finagle-redis`: add quit command
- `finagle-http`: add service multiplexer
- friendlier java interface for retries

3.0.0
-----

Released 2012/03/14


- `ServiceToChannelHandler`: keep track of shutdowns with pending replies, don't monitor errors that occur after cancellation.
- Add two received_bytesm sent_bytes to per-channel stats.
- `http`: Add wwwAuthenticate(=) and isXmlHttpRequest
- `http`: CancelledRequestExceptions become 499s
- `clients`: experimental Fail-Fast mode (ClientBuilder.expFailFast(true))
- `b3`: Only log that a span was unfinished if we actually found one
- `thrift`: better support for one-way calls
- `server`: option for cancellation on hangup (default=true)
- `codecs`: improved support for multiplexed protocols
- upgrade to netty 3.4.0.alpha1 which fixes connect timer resolution issues. Trustin says this should be as stable as 3.3.1.Final
- `serversets`: allow for additional endpoints
- `tests`: use true ephemeral ports instead of RandomSocket
- `memcache stress`: use new command line flag library from commons
- `thrift`: concatenate arrays with System.arraycopy
- `memached`: fix bug wherein we made requests with empty keys on retries

2.0.1
-----

Released 2012/03/01


- `commons-stats`: memoize counters
- `cluster`: don't reuse adds; keep many values per key
- `clientbuilder`: buffer handlers to avoid deadlock

2.0.0
-----

Released 2012/02/27


- unify client and server factories
- `memcache stress test`: one connection per process
- `b3`: make tests deterministic
- upgrade to newest util (and to Guava r11)

1.11.1
------

Released 2012/02/15


- `HeapBalancer`: safely remove services from cluster when they have requests in flight
- `http`: speed up logging
- `core`: keep track of handler walltimes

1.11.0
------

Released 2012/02/13


- `finagle-redis`: publish.
- `http`: Message.mediaType=: no longer sets charset to utf-8
- `http`: Message.setContentType: defaults charset to utf-8
- `http`: added Message.charset, Message.charset=
- Refactor resource management inside of the builders, making lifetimes explicit
- Generic cluster API, support in the HeapBalancer for dynamic hosts list; remove other load balancers
- `redis`: memcache.Client-style interface
- `netty`: update to 3.3.1.Final, and add NPN TLS extension support
- `b3`: flush span if timeout occurs
- `b3`: java friendly tracer API
- `stress/example`: "topo", a minimal appserver-like topology for testing
- `memcache`: tunable example for benchmarking, testing
- `ServerBuilder`: major refactor & simplification
- `SummarizingStatsReceiver`: fix bug where sort didn't operate over a stable collection

1.10.0
------

Released 2012/01/24


- `http`: Message.withX methods now have parameterized return types
- `memcached`: (Ketama) host ejection
- Noisier, more robust monitoring.
- `zk cluster`: avoid potential infinite loop
- `http streaming`: better detection, handling of dead channels
- `http`: always encode output as UTF-8
- `stream`: use offer/broker for duplex stream
- `redis`: imported finagle redis client from Tumblr. not yet published.

1.9.12
------

Released 2012/01/05


- `SSLEngine`: do not reuse between connections
- `ServerBuilder.Server`: localAddress to get ephemeral port values
- More detailed client stats
- `kestrel`: parse parseStatsLines
- `FailFastFactory`: new fast-fail strategy with maxOutstandingConnections
- `exceptions`: add peer information to connection failures, add service name to all exceptions
- `fixes`: space leak in stats, ReliableDuplexFilter lazy load ordering
- `b3`: allow the user to specify sample rate
- `exception reporter`: share scribe connection across instances
- `finagle-ostrich`: remove, it's obsoleted by finagle-ostrich4

1.9.10
------

Released 2011/12/02

- update to util 1.12.7

1.9.9
-----

Released 2011/12/01

- update to util 1.12.6

1.9.8
-----

Released 2011/11/30

- upgrade to netty 3.2.7.Final
- `streaming`: support HTTP/1.0
- `native`: fix content-length header

1.9.7
-----

Released 2011/11/29

- `http`: Propagate CancelledRequestException rather than continuing
- `thrift`: deprecated LookupContext, using finagle.thrift.ClientId
- use monitors where applicable (composable widgets for handling exceptions)
- `memcache`: PHPMemCacheClient
- make RetryingFilter usable from Java
- `thrift`: convert uncaught application exceptions into TApplicationExceptions on the wire
- NoStacktrace.getStackTrace() returns non-empty stacktrace array
- kill off openConnectionsHealthThresholds (unused)

1.9.6
-----

Released 2011/11/08

- `SSL`: make native provider bootstrapping code work; refactor 'Ssl' singleton
- `tracing`: Update configurations and libraries to use tracer factory introduced to make it possible to release resources properly in tracers
- `finagle-thrift`: connection options + client id
- a more flexible retry filter

1.9.5
-----

Released 2011/11/04

- `ExpiringService`: add stats for idle and lifetime expiration. Deactivate() regardless of latch counter
- `Filters`: don't apply refcounts on composition, do it only (and always) in the builder
- Count pending timeouts, and export them
- `ChannelService`: release services when `prepareChannel` fails. This fixes a connection leak
- `WatermarkPool`: flush waiters on creation failure. This fixes a condition wherein we'd keep waiters unnecessarily.
- `Timeout exceptions`: include service name
- Suppress excessive logging of the exceptions that mostly caused by unreliable client connections.
- `memcached`: Add generic type support (via Client.adapt), and Array[Byte] and String instances
- `finagle-stream`: do not admit concurrent requests
- `Tracing`: Add release method to Tracer trait, add tracerFactory to builders, deprecate tracer on builders

1.9.4
-----

Released 2011/10/24

- `Service`: response Future will now be cancelled if the client disconnects
- use static exceptions for TimedOutRequestException
- `kestrel`: Cancel request Future on close in kestrel ReadHandle
- `exception cleanup`: wrap all Channel exceptions with their underlying exception. This makes UnknownChannelExceptions in particular easier to debug
- `Friendlier exceptions`: In order to give very specific error messages to timeouts in finagle (so beginners know which settings in the client and server builder caused them), I'm adding lots of human-readable messages to the various TimeoutExceptions.
- `some timer bug fixes, particularly`: TimerToNettyTimer: actually cancel underlying task.

1.9.2
-----

Released 2011/10/14

- `tracing`: Change SpanId to use RichU64String
- `tracing`: Trace.{enable,disable}
- `http`: http.RequestBuilder
- `http`: add common media types

1.9.1
-----

Released 2011/09/28

- `memcached`: new interface for partial results (ie. retrieval failures + successes)
- `tracing`: set service name in the endpoint instead of the span
- more idiomatic KetamaClientBuilder constructor
- `tracing`: convenience methods to add binary annotations
- `finagle-http`: misc. fixes
- HeapBalancer - a new lg n load balancer (asymptotically more efficient!)
- upgrade to ostrich 4.9.0

1.9.0
-----

Released 2011/08/29

- `http`: new http library

1.8.4
-----

Released 2011/08/23

- `tracing`: fixed space leak
- `ssl`: integrate openssl sslengine
- `thrift`: update to sbt-thrift 2.0.1
- `stream`: always release server when we close
- `serversets`: upgraded to guava-r09
- `core`: expose stats on failed retries

1.8.3
-----

Released 2011/08/12

- `thrift`: add a server-side buffered codec; fix tracing issue in buffered codec
- `http`: workaround hole in netty logic to guarantee maxRequestSize
- `serversets`: don't block on ClientBuilder construction
- `ostrich4`: update to ostrich 4.8.2
- `streaming`: reimplement HTTP chunked streaming in terms of offer/broker
- `kestrel`: buffered & merging of ReadHandles

1.8.1
-----

Released 2011/08/05

- upgrade to netty 3.2.5.Final
- `kestrel`: fix visibility of ResultWithCAS
- `kestrel`: Client.{read,write}, Client.readReliably, MultiReader: suite of kestrel streaming readers (including grabby-hands replacements) using Offer/Broker
- `kestrel`: don't render timeouts > 2^31-1
- `tracing`: fix sampling bug
- `tracing`: trace the kestrel client
- quench unecessary error reporting

1.8.0
-----

Released 2011/08/02

- `SSL`: perform hostname validation in the client. this is the reason for the minor bump: we change the .tls() ClientBuilder signature
- introduce util-codec dependency for use of the apache commons base 64 codec

1.7.5
-----

Released 2011/07/29


- make it easier to use the NullStatsReceiver from java
- convert WriteException to a case class (github issue 25)
- add _root_. to java.util.Map import. reorder imports
- Upgrade finagle-common-stats to twitter-common-stats 0.0.16
- encode more HTTP codec errors
- adding cardinality to ServiceException
- `finagle CachingPool`: limit size to highWatermark - lowWatermark
- `exception reporting`: gzipping trace strings
- set ostrich version of finagle-ostrich4 to 4.7.3
- `ChannelServiceFactory`: encode exceptions from bootstrap.connect()

1.7.4
-----

Released 2011/07/22


- `http`: convert codec exceptions into 4xx errors; report them as such upstream
- `memcache`: `gets` and `cas` support.

1.7.3
-----

Released 2011/07/19


- `fix`: 1.7.2 introduced a regression in the pool that may, under certain circumstances, admit connections beyond the high watermark.
- quench exception for setting multiple Promise values when racing with write errors.
- Adds tracing support for the Memcached client. This only creates the client side annotations, no support for passing along ids and such to the memcached server.


1.7.2
-----

Released 2011/07/18


- support end-to-end cancellation in finagle clients; fixes possible pool starvation conditions, and allows clients to cancel requests and reclaim resources
- `end-to-end timeouts`: introduce, .connectTimeout and .timeout. .connectTimeout is the end-to-end connection timeout (includes acquisition & TCP time), .timeout is an end-to-end request time: no requests will take longer
- some doc fixes
- misc. bug fixes<|MERGE_RESOLUTION|>--- conflicted
+++ resolved
@@ -22,6 +22,12 @@
   * finagle: Fixed Java API for `withStack` for Client and Server implementations.
     Java users now get the correct types for calls such as `c.t.f.Http.client().withStack`
     and `c.t.f.Http.server().withStack`. ``RB_ID=915440``
+
+  * finagle-http: To conform to the RFC, a message body is NO LONGER sent when 1xx, 204
+    and 304 responses are returned. Additionally, a Content-Length header field is NOT
+    sent for 1xx and 204 responses. Both rules are enforced even if users intentionally
+    add body data or the header field for these responses. If violation of these rules is
+    detected then a error message is logged.
 
 Runtime Behavior Changes
 ~~~~~~~~~~~~~~~~~~~~~~~~
@@ -858,19 +864,11 @@
     had a bug when toggled on. That toggle is no longer used and is superseded by
     `com.twitter.finagle.http.serverErrorsAsFailuresV2`. ``RB_ID=882151``
 
-<<<<<<< HEAD
-  * finagle-http: To conform to the RFC, a message body is NO LONGER sent when 1xx, 204
-    and 304 responses are returned. Additionally, a Content-Length header field is NOT
-    sent for 1xx and 204 responses. Both rules are enforced even if users intentionally
-    add body data or the header field for these responses. If violation of these rules is
-    detected then a error message is logged.
-=======
   * finagle-netty4: Connecting to a Socks 5 proxy using Finagle with Netty 4
     now works properly. This previously resulted in a timeout and
     `ProxyConnectException`. ``RB_ID=884344``
 
   * finagle-netty4: Don't swallow bind failures. ``RB_ID=892217``
->>>>>>> d047b456
 
 Deprecations
 ~~~~~~~~~~~~
